--- conflicted
+++ resolved
@@ -3,14 +3,9 @@
                                  SelfArgument, TensorOptionsArguments, Type,
                                  assert_never)
 
-<<<<<<< HEAD
-from tools.codegen.api.types import (ArgName, BaseCType, Binding,
+from tools.codegen.api.types import (ArgName, BaseCType, Binding, ArrayRefCType,
                                      ConstRefCType, OptionalCType, CType,
                                      tensorT, scalarT, intArrayRefT, dimnameListT)
-=======
-from tools.codegen.api.types import (ArgName, BaseCType, Binding, ArrayRefCType,
-                                     ConstRefCType, CType, OptionalCType)
->>>>>>> 5d7c5c30
 from tools.codegen.api import cpp
 
 from typing import Union, List
