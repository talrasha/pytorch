# Defines derivative formulas and Python signatures of methods on Variable
#
# Note about possibly confusing nomenclature: An 'output gradient' is the
# gradient of an output of a forward function. Output gradients are used as
# the inputs to backward functions. `grads` is a vector of output gradients,
# and `grad == grads[0]`, in all the derivative formulas in this file.
# An 'input gradient' is the gradient of an input to a forward function.
# Input gradients are the outputs of backward functions, corresponding to the
# input names included in the derivative formulas defined in this file.
#
# Each entry consists of:
#   - A 'name', which specifies the ATen name of the function you
#     are defining derivatives for, and an argument specification.
#   - One or more gradients entries, mapping differentiable input
#     names to a formula specifying how to compute its gradient.
#     Note that a single gradient entry can specify the gradient
#     formula for multiple input names, by specifying a key
#     "input1, input2" (see atan2 for an example).
#   - An argument can be flagged as 'non_differentiable'.
#     In general there are 3 possibilities:
#       1. An argument has an entry with a specified gradient
#       2. An argument has an entry specified as not differentiable
#       3. An argument has no entry
#     Using the flag 'non_differentiable' resolves to the second case.
#     The second case was introduced in support for arguments of
#     type e.g. IndexTensor for 'embedding', that are not differentiable.
#     TODO: Determine whether case 3 and case 2 can be replaced by one concept.
#   - Optional entry with key 'output_differentiability' and value a list of the
#     same length as the number of outputs from the forward function. The list
#     should contain only booleans, specifying whether each of the output Tensor
#     is differentiable.
#     If it is not specified for a function that returns multiple elements but
#     uses `grad` instead of `grads[idx]`, then all but the first output will
#     be marked as non-differentiable.
#     If None of the output is differentiable, you can also add the function
#     name to `gen_variable_type.py`'s `DONT_REQUIRE_DERIVATIVE` list.
#
# If a function has out-of-place and in-place variants, then the derivative
# definition for the in-place variant is optional. It will default to the
# definition for the out-of-place variant. Similarly, _out variants will
# default to the derivative for the non _out variant.
#
# Gradient expressions are standard C++ expressions operating on ATen
# variables.  In a gradient expression, the following variables are in
# scope:
#
#   - 'grad', the gradient of the output (often spelled grad_output
#     in Python) which we are going to left-multiply.
#
#     When a function returns multiple *differentiable* outputs,
#     you can refer to the gradients of each outputs using 'grads',
#     e.g., 'grads[0]', 'grads[1]'.
#
#     When a function returns *one* differentiable output (the
#     first output) and some more nondifferentiable outputs,
#     you MUST refer to the gradient of the differentiable output with
#     'grad' (this case is special-cased in our code generation).
#
#     Note that the number of differentibale outputs can be modified by the
#     'output_differentiability' entry (see above).
#
#   - Any of the input arguments, tensor or non-tensor, including
#     argument names that only appear in Declarations.yaml, e.g. 'output'.
#
#   - 'result', representing the result of evaluating the forward
#     expression for ATen native function declarations. If the forward
#     expression outputs a tuple, use 'resultX' instead to access the
#     X-th entry
#
#   - 'grad_input_mask', a std::array<bool, n>, specifies which input
#     gradients are actually needed.  For example, in the entry
#     `input0, input1: foo(grad_input_mask)`, `grad_input_mask` is a size
#     two array, where `grad_input_mask[0]` is true if `input0` requires
#     grad, and `grad_input_mask[1]` is true if `input1` requires grad.
#
#     (NB: if your function computes gradient for a list of tensors,
#     the `grad_input_mask` will only have a single entry for the list
#     specifying if either zero or at least one tensor from the list requires
#     grad.  If we want to support more fine-grained signalling,
#     we'll need some alternate variable which is not a std::array)
#
#   - 'retain_variables', a bool which is true if a user has specified
#     that saved variables should be retained in case the backwards is
#     run again later.  This allows an optimization where we can
#     destroy saved buffers if we know variables are not going to be retained,
#     e.g., it is used by _cudnn_rnn
#
# If you need a complex expression, e.g., with local variables,
# write a _backward function in torch/csrc/autograd/FunctionsManual.cpp
# and invoke it from here.  By the way, go read
# https://github.com/zdevito/ATen/issues/163; this describes an
# important hazard that occurs when porting backwards from Python to C++
#
# Double backwards gradient expressions can be somewhat confusing;
# the most important thing to remember is: (1) you need to define a
# derivative formula for every input, including inputs named things
# like 'grad_output', and (2) the gradient to multiply with is always
# called 'grad' (even though it really is a grad-grad).
#
# You can also add forward derivative definition by defining a formula for
# a returned value (in general "result" if the name is not specified). This
# formula works the same way as the backward one and advanced implementations
# should also be placed in the FunctionsManual file.
# This formula should compute a single Jacobian vector product using the (primal)
# value of the argument "foo_p", its forward grad "foo_t" and the result of the
# function as "result".
# Note that the forward derivative can be automatically generated in two cases:
#     - if your function is linear (NOT affine or multi-linear), then you can
#       specify so by just using the string "auto_linear" for the formula.
#     - if your function is applied element wise (and has a single input), you
#       can specify so by just using the string "auto_element_wise" for the formula.
#
# Note that to avoid unpacking overhead, functions taking TensorList as inputs
# will always have their forward grad formula called. This function is responsible
# to check if any computation is needed and should return an undefined Tensor when
# there is nothing to do. You can check "cat_forward" for a full example.
#
# NB: There are a number of gradient definitions in here which are bogus
# (implemented using zeros_like).  These gradients are (hopefully) not
# used by our frontend.  You MUST check the frontend code; search for
# OpName.apply to see if it's still using a legacy Python style API.
#
# Note: Returning views.
# The following cases exist:
#     - If a function returns no view, it can have arbitrary outputs.
#     - If a function return at least one Tensor that is a differentiable view
#       of one of its input:
#         - If there is only one differentiable output, this Tensor is marked as a
#           differentiable view. (alias or transpose for example)
#         - If there are more than one differentiable output, by default all the views are
#           marked as differentiable views and created with allow_rebase_history=false.
#           Meaning that any inplace operation on it will raise an error. (unbind for example)
#
#  Notes about undefined output gradients:
#     All backward functions must support all combinations of undefined output
#     gradient Tensors, where `grad[i].defined() == false`. Depending on the
#     number of input and output grads your derivative formula uses, code
#     generation may automatically add some level of undefined grad support,
#     according to these three cases:
#
#       * 1 input grad and 1 output grad:
#           Complete undefined grad support is automatically added, so you
#           shouldn't have to think about it, unless there is a bug in the code
#           generation.
#
#       * 1 input grad and multiple output grads:
#           Undefined grad support is automatically added ONLY in the case where
#           all output grads are undefined. You will have to add explicit support
#           for cases where a subset of output grads is undefined.
#
#       * multiple input grads:
#           No automatic support, so you will need to add it.
#
#     If your derivative formula uses more than one output grad, it is usually
#     preferable to add undefined grad support in the backward function itself
#     (if you're using one), rather than in the derivative formula in this file.
#
#     Undefined Tensors are created with the default constructor `at::Tensor()`.
#     It is an efficient way to represent a Tensor filled with zeros because
#     the Tensor holds no sizing information and no Storage data is allocated.
#     But consequentially, Tensor operations cannot be performed on them.
#     Therefore, your backward function should treat an undefined output grad as
#     a zero, and it needs to be a special case.
#
#     If all output grads are undefined, then it should be correct for the
#     backward function to return undefined input grads. Since we use the chain
#     rule, output grads equal to zero should result in input grads equal to zero,
#     unless there is some rare special case.
#
#     If a subset of output grads is undefined, then it may be acceptable for
#     the backward function to return undefined input grads--it depends on the
#     specific function, so you'll have to determine that yourself. If returning
#     an undefined Tensor is correct for a given input grad, it is also logically
#     correct to return a defined grad full of zeros, but that would not be
#     preferable since it would be less efficient.
#
# NB: The parameter names here MUST be consistent with the parameter names
# in Decalarations.yaml
- name: abs(Tensor self) -> Tensor
  self: grad * self.sgn()
  result: auto_element_wise

- name: acos(Tensor self) -> Tensor
  self: grad * -((-self * self + 1).rsqrt()).conj()

- name: add.Tensor(Tensor self, Tensor other, *, Scalar alpha=1) -> Tensor
  self: handle_r_to_c(self.scalar_type(), grad)
  other: handle_r_to_c(other.scalar_type(), maybe_multiply(grad, alpha.conj()))
  result: self_t + maybe_multiply(other_t, alpha)

- name: add_.Tensor(Tensor(a!) self, Tensor other, *, Scalar alpha=1) -> Tensor(a!)
  self: handle_r_to_c(self.scalar_type(), grad)
  other: handle_r_to_c(other.scalar_type(), maybe_multiply(grad, alpha.conj()))
  result: self_t.add_(maybe_multiply(other_t, alpha))

- name: add.Scalar(Tensor self, Scalar other, Scalar alpha=1) -> Tensor
  self: handle_r_to_c(self.scalar_type(), grad)

- name: addbmm(Tensor self, Tensor batch1, Tensor batch2, *, Scalar beta=1, Scalar alpha=1) -> Tensor
  self: maybe_multiply(grad, beta.conj())
  batch1: grad.unsqueeze(0).expand({ batch1.size(0), batch1.size(1), batch2.size(2) }).bmm(batch2.transpose(1, 2).conj()) * alpha.conj()
  batch2: batch1.transpose(1, 2).conj().bmm(grad.unsqueeze(0).expand({ batch1.size(0), batch1.size(1), batch2.size(2) })) * alpha.conj()

- name: addcdiv(Tensor self, Tensor tensor1, Tensor tensor2, *, Scalar value=1) -> Tensor
  self: handle_r_to_c(self.scalar_type(), grad)
  tensor1: handle_r_to_c(tensor1.scalar_type(), grad * (value / tensor2).conj())
  tensor2: handle_r_to_c(tensor2.scalar_type(), -grad * (value * tensor1 / (tensor2 * tensor2)).conj())

- name: addcmul(Tensor self, Tensor tensor1, Tensor tensor2, *, Scalar value=1) -> Tensor
  self: handle_r_to_c(self.scalar_type(), grad)
  tensor1: handle_r_to_c(tensor1.scalar_type(), grad * (tensor2 * value).conj())
  tensor2: handle_r_to_c(tensor2.scalar_type(), grad * (tensor1 * value).conj())

- name: addmm(Tensor self, Tensor mat1, Tensor mat2, *, Scalar beta=1, Scalar alpha=1) -> Tensor
  self: maybe_multiply(grad, beta.conj())
  mat1: mm_mat1_backward(grad, mat2, mat1.sizes(), mat1.strides(), alpha)
  mat2: mm_mat2_backward(grad, mat1, mat2.sizes(), mat2.strides(), alpha)

- name: _sparse_addmm(Tensor self, Tensor sparse, Tensor dense, *, Scalar beta=1, Scalar alpha=1) -> Tensor
  self: maybe_multiply(grad, beta)
  sparse: _sparse_addmm_sparse_backward(grad, sparse, dense, alpha)
  dense: mm_mat2_backward(grad, sparse, dense.sizes(), dense.strides(), alpha)

- name: addmv(Tensor self, Tensor mat, Tensor vec, *, Scalar beta=1, Scalar alpha=1) -> Tensor
  self: maybe_multiply(grad, beta.conj())
  mat: grad.ger(vec.conj()) * alpha.conj()
  vec: mat.t().conj().mv(grad) * alpha.conj()

- name: addr(Tensor self, Tensor vec1, Tensor vec2, *, Scalar beta=1, Scalar alpha=1) -> Tensor
  self: maybe_multiply(grad, beta.conj())
  vec1: grad.mv(vec2.conj()) * alpha.conj()
  vec2: grad.t().mv(vec1.conj()) * alpha.conj()

- name: affine_grid_generator(Tensor theta, int[] size, bool align_corners) -> Tensor
  theta: affine_grid_generator_backward(grad, size, align_corners)

- name: alias(Tensor(a) self) -> Tensor(a)
  self: grad

- name: angle(Tensor self) -> Tensor
  self: angle_backward(grad, self)

# The four items below are necessary because TensorIterator doesn't work on
# Variables (codegen does not unwrap the input Tensor for all() and any() ).
- name: any(Tensor self) -> Tensor
  self: not_implemented("any")

- name: any.dim(Tensor self, int dim, bool keepdim=False) -> Tensor
  self: not_implemented("any")

- name: all(Tensor self) -> Tensor
  self: not_implemented("all")

- name: all.dim(Tensor self, int dim, bool keepdim=False) -> Tensor
  self: not_implemented("all")

- name: acosh(Tensor self) -> Tensor
  self: grad * (self.pow(2) - 1).rsqrt().conj()

- name: acosh_(Tensor(a!) self) -> Tensor(a!)
  self: not_implemented("inplace version of acosh")

- name: asinh(Tensor self) -> Tensor
  self: grad * (self.pow(2) + 1).rsqrt().conj()

- name: asinh_(Tensor(a!) self) -> Tensor(a!)
  self: not_implemented("inplace version of asinh")

- name: atanh(Tensor self) -> Tensor
  self: grad * 1 / (1 - self.pow(2)).conj()

- name: atanh_(Tensor(a!) self) -> Tensor(a!)
  self: not_implemented("inplace version of atanh")

- name: as_strided(Tensor(a) self, int[] size, int[] stride, int? storage_offset=None) -> Tensor(a)
  self: as_strided_backward(grad, TensorGeometry(self), size, stride, storage_offset)

- name: asin(Tensor self) -> Tensor
  self: grad * (-self * self + 1).rsqrt().conj()

- name: atan(Tensor self) -> Tensor
  self: grad / (self * self + 1).conj()

- name: atan2(Tensor self, Tensor other) -> Tensor
  self, other: atan2_backward(grad, self, other, grad_input_mask)

- name: baddbmm(Tensor self, Tensor batch1, Tensor batch2, *, Scalar beta=1, Scalar alpha=1) -> Tensor
  self: maybe_multiply(grad, beta.conj())
  batch1: grad.bmm(batch2.transpose(1, 2).conj()) * alpha.conj()
  batch2: batch1.transpose(1, 2).conj().bmm(grad) * alpha.conj()

- name: bernoulli(Tensor self, *, Generator? generator=None) -> Tensor
  self: zeros_like(grad)

- name: bernoulli_.Tensor(Tensor(a!) self, Tensor p, *, Generator? generator=None) -> Tensor(a!)
  self: zeros_like(grad)
  p: zeros_like(p)

- name: bernoulli_.float(Tensor(a!) self, float p=0.5, *, Generator? generator=None) -> Tensor(a!)
  self: zeros_like(grad)

- name: bmm(Tensor self, Tensor mat2) -> Tensor
  self: grad.bmm(mat2.transpose(1, 2).conj())
  mat2: self.transpose(1, 2).conj().bmm(grad)

- name: _bmm(Tensor self, Tensor mat2, *, bool deterministic=False) -> Tensor
  self: at::_bmm(grad, mat2.transpose(1, 2), deterministic)
  mat2: at::_bmm(self.transpose(1, 2), grad, deterministic)

- name: cat(Tensor[] tensors, int dim=0) -> Tensor
  tensors: cat_tensors_backward(grad, to_args_sizes(tensors), to_args_scalartypes(tensors), dim)

- name: cauchy_(Tensor(a!) self, float median=0, float sigma=1, *, Generator? generator=None) -> Tensor(a!)
  self: zeros_like(grad)

- name: ceil(Tensor self) -> Tensor
  self: zeros_like(grad)

- name: cholesky(Tensor self, bool upper=False) -> Tensor
  self: cholesky_backward(grad, upper, result)

- name: linalg_cholesky(Tensor self) -> Tensor
  self: cholesky_backward(grad, false, result)

- name: cholesky_solve(Tensor self, Tensor input2, bool upper=False) -> Tensor
  self, input2: cholesky_solve_backward(grad, self, input2, result, upper)

- name: cholesky_inverse(Tensor self, bool upper=False) -> Tensor
  self: cholesky_inverse_backward(grad, self, upper, result)

# For clamp, gradient is not defined at the boundaries. But empirically it's helpful
# to be able to get gradient on min and max, so we return the subgradient 1 for these cases.
- name: clamp(Tensor self, Scalar? min=None, Scalar? max=None) -> Tensor
  self: clamp_backward(grad, self, min, max)

- name: clamp_min(Tensor self, Scalar min) -> Tensor
  self: grad * (self >= min).to(grad.dtype())

- name: clamp_max(Tensor self, Scalar max) -> Tensor
  self: grad * (self <= max).to(grad.dtype())

- name: clone(Tensor self, *, MemoryFormat? memory_format=None) -> Tensor
  self: grad
  result: auto_linear

- name: coalesce(Tensor self) -> Tensor
  self: grad

- name: complex(Tensor real, Tensor imag) -> Tensor
  real: at::real(grad)
  imag: at::imag(grad)

- name: polar(Tensor abs, Tensor angle) -> Tensor
  abs, angle: polar_backward(grad, result)

- name: _conj(Tensor self) -> Tensor
  self: grad.conj()

- name: copysign.Tensor(Tensor self, Tensor other) -> Tensor
  self: copysign_tensor_self_backward(grad, self, result)
  other: zeros_like(other)

- name: copysign.Scalar(Tensor self, Scalar other) -> Tensor
  self: copysign_tensor_self_backward(grad, self, result)

- name: cos(Tensor self) -> Tensor
  self: grad * -self.sin().conj()

- name: cosh(Tensor self) -> Tensor
  self: grad * self.sinh().conj()

- name: count_nonzero.dim_IntList(Tensor self, int[] dim) -> Tensor
  output_differentiability: [False]

- name: count_nonzero(Tensor self, int? dim=None) -> Tensor
  output_differentiability: [False]

- name: cross(Tensor self, Tensor other, int? dim=None) -> Tensor
  self: other.cross(grad, dim)
  other: grad.cross(self, dim)

- name: logcumsumexp(Tensor self, int dim) -> Tensor
  self: logcumsumexp_backward(grad, self, result, dim)

- name: cumprod(Tensor self, int dim, *, ScalarType? dtype=None) -> Tensor
  self: cumprod_backward(grad.to(self.scalar_type()), self, dim, result)

- name: cumsum(Tensor self, int dim, *, ScalarType? dtype=None) -> Tensor
  self: cumsum_backward(grad.to(self.scalar_type()), dim)

- name: cummax(Tensor self, int dim) -> (Tensor values, Tensor indices)
  self: cummaxmin_backward(grad, self, indices, dim)

- name: cummin(Tensor self, int dim) -> (Tensor values, Tensor indices)
  self: cummaxmin_backward(grad, self, indices, dim)

- name: conv_tbc(Tensor self, Tensor weight, Tensor bias, int pad=0) -> Tensor
  self, weight, bias: "grad.defined() ? conv_tbc_backward(grad, self, weight, bias, pad) : std::tuple<Tensor, Tensor, Tensor>()"

- name: _ctc_loss(Tensor log_probs, Tensor targets, int[] input_lengths, int[] target_lengths, int blank=0, bool zero_infinity=False) -> (Tensor, Tensor)
  log_probs: _ctc_loss_backward(grad, log_probs, targets, input_lengths, target_lengths, result0, result1, blank, zero_infinity)

- name: deg2rad(Tensor self) -> Tensor
  self: deg2rad_backward(grad)

- name: det(Tensor self) -> Tensor
  self: det_backward(grad, self, result)

- name: diag(Tensor self, int diagonal=0) -> Tensor
  self: diag_backward(grad, self.sizes(), diagonal)

- name: diagonal(Tensor(a) self, int offset=0, int dim1=0, int dim2=1) -> Tensor(a)
  self: diagonal_backward(grad, self.sizes(), offset, dim1, dim2)

- name: dist(Tensor self, Tensor other, Scalar p=2) -> Tensor
  self: norm_backward(grad, self - other, p, result)
  other: -norm_backward(grad, self - other, p, result)

# The backward formula is done in this order to improve numerical stability
# of the higher order derivatives, see https://github.com/pytorch/pytorch/issues/43414
# Note that we don't use "result" because saving it would be BC-breaking when it is used in an inplace operation later
- name: div.Tensor(Tensor self, Tensor other) -> Tensor
  self: div_tensor_self_backward(grad, other, self.scalar_type())
  other: div_tensor_other_backward(grad, self, other)

- name: div.Scalar(Tensor self, Scalar other) -> Tensor
  self: div_tensor_self_backward(grad, at::scalar_to_tensor(other), self.scalar_type())

- name: div.Tensor_mode(Tensor self, Tensor other, *, str rounding_mode) -> Tensor
  self: div_tensor_self_backward(grad, other, self.scalar_type(), rounding_mode)
  other: div_tensor_other_backward(grad, self, other, rounding_mode)

- name: div.Scalar_mode(Tensor self, Scalar other, *, str rounding_mode) -> Tensor
  self: div_tensor_self_backward(grad, at::scalar_to_tensor(other), self.scalar_type(), rounding_mode)

- name: dot(Tensor self, Tensor tensor) -> Tensor
  self: grad * tensor.conj()
  tensor: grad * self.conj()

- name: vdot(Tensor self, Tensor other) -> Tensor
  self: grad.conj() * other
  other: grad * self

- name: _fused_dropout(Tensor self, float p, Generator? generator=None) -> (Tensor, Tensor)
  self: _fused_dropout_backward(grad, result1, p)

- name: eig(Tensor self, bool eigenvectors=False) -> (Tensor eigenvalues, Tensor eigenvectors)
  self: eig_backward(grads, self, eigenvectors, eigenvalues, eigenvectors_return)

- name: eq_.Scalar(Tensor(a!) self, Scalar other) -> Tensor(a!)
  self: zeros_like(self)

- name: eq_.Tensor(Tensor(a!) self, Tensor other) -> Tensor(a!)
  self: zeros_like(self)
  other: zeros_like(other)

- name: erf(Tensor self) -> Tensor
  self: 2.0 / sqrt(M_PI) * exp(-(self.pow(2))) * grad

- name: erfc(Tensor self) -> Tensor
  self: -2.0 / sqrt(M_PI) * exp(-(self.pow(2))) * grad

- name: erfinv(Tensor self) -> Tensor
  self: 0.5 * sqrt(M_PI) * exp(self.erfinv().pow(2)) * grad

- name: exp(Tensor self) -> Tensor
  self: grad * result.conj()

- name: exp2(Tensor self) -> Tensor
  self: grad * result * M_LN2

- name: expm1(Tensor self) -> Tensor
  self: grad * (result + 1)

- name: expand(Tensor(a) self, int[] size, *, bool implicit=False) -> Tensor(a)
  self: at::sum_to(grad, self.sizes())

- name: exponential_(Tensor(a!) self, float lambd=1, *, Generator? generator=None) -> Tensor(a!)
  self: zeros_like(grad)

- name: fake_quantize_per_tensor_affine_cachemask(Tensor self, float scale, int zero_point, int quant_min, int quant_max) -> (Tensor output, Tensor mask)
  self: fake_quantize_per_tensor_affine_cachemask_backward(grad, mask)

- name: _fake_quantize_learnable_per_tensor_affine(Tensor self, Tensor scale, Tensor zero_point, int quant_min, int quant_max, float grad_factor=1.0) -> Tensor
  self, scale, zero_point: "grad.defined() ? _fake_quantize_learnable_per_tensor_affine_backward(grad, self, scale, zero_point, quant_min, quant_max, grad_factor) : std::tuple<Tensor, Tensor, Tensor>()"

- name: fake_quantize_per_channel_affine_cachemask(Tensor self, Tensor scale, Tensor zero_point, int axis, int quant_min, int quant_max) -> (Tensor output, Tensor mask)
  self: fake_quantize_per_channel_affine_cachemask_backward(grad, mask)

- name: _fake_quantize_learnable_per_channel_affine(Tensor self, Tensor scale, Tensor zero_point, int axis, int quant_min, int quant_max, float grad_factor=1.0) -> Tensor
  self, scale, zero_point: "grad.defined() ? _fake_quantize_learnable_per_channel_affine_backward(grad, self, scale, zero_point, axis, quant_min, quant_max, grad_factor) : std::tuple<Tensor, Tensor, Tensor>()"

- name: fill_.Scalar(Tensor(a!) self, Scalar value) -> Tensor(a!)
  self: zeros_like(grad)

- name: fill_.Tensor(Tensor(a!) self, Tensor value) -> Tensor(a!)
  self: zeros_like(grad)
  value: grad.sum()

- name: floor(Tensor self) -> Tensor
  self: zeros_like(grad)

- name: fmod.Scalar(Tensor self, Scalar other) -> Tensor
  self: grad

- name: fmod.Tensor(Tensor self, Tensor other) -> Tensor
  self: grad
  other: 'not_implemented("fmod: other")'

- name: frac(Tensor self) -> Tensor
  self: grad

- name: frexp.Tensor(Tensor self) -> (Tensor mantissa, Tensor exponent)
  self: grad / exponent.exp2()

- name: gather(Tensor self, int dim, Tensor index, *, bool sparse_grad=False) -> Tensor
  self: gather_backward(grad, self, dim, index, sparse_grad)
  index: non_differentiable

- name: ge_.Scalar(Tensor(a!) self, Scalar other) -> Tensor(a!)
  self: zeros_like(self)

- name: ge_.Tensor(Tensor(a!) self, Tensor other) -> Tensor(a!)
  self: zeros_like(self)
  other: zeros_like(other)

- name: geometric_(Tensor(a!) self, float p, *, Generator? generator=None) -> Tensor(a!)
  self: zeros_like(grad)

- name: geqrf(Tensor self) -> (Tensor a, Tensor tau)
  self: not_implemented("geqrf")

- name: ger(Tensor self, Tensor vec2) -> Tensor
  self: grad.mv(vec2.conj())
  vec2: grad.t().mv(self.conj())

- name: indices(Tensor(a) self) -> Tensor(a)
  output_differentiability: [False]

- name: _indices(Tensor(a) self) -> Tensor(a)
  output_differentiability: [False]

- name: grid_sampler_2d(Tensor input, Tensor grid, int interpolation_mode, int padding_mode, bool align_corners) -> Tensor
  input, grid: "grad.defined() ? grid_sampler_2d_backward(grad, input, grid, interpolation_mode, padding_mode, align_corners) : std::tuple<Tensor, Tensor>()"

- name: grid_sampler_3d(Tensor input, Tensor grid, int interpolation_mode, int padding_mode, bool align_corners) -> Tensor
  input, grid: "grad.defined() ? grid_sampler_3d_backward(grad, input, grid, interpolation_mode, padding_mode, align_corners) : std::tuple<Tensor, Tensor>()"

# See NOTE [ grid_sample CPU fallback ]
- name: _grid_sampler_2d_cpu_fallback(Tensor input, Tensor grid, int interpolation_mode, int padding_mode, bool align_corners) -> Tensor
  input, grid: "grad.defined() ? _grid_sampler_2d_cpu_fallback_backward(grad, input, grid, interpolation_mode, padding_mode, align_corners) : std::tuple<Tensor, Tensor>()"

- name: gt_.Scalar(Tensor(a!) self, Scalar other) -> Tensor(a!)
  self: zeros_like(self)

- name: gt_.Tensor(Tensor(a!) self, Tensor other) -> Tensor(a!)
  self: zeros_like(self)
  other: zeros_like(other)

- name: hardsigmoid(Tensor self) -> Tensor
  self: hardsigmoid_backward(grad, self)

- name: histc(Tensor self, int bins=100, Scalar min=0, Scalar max=0) -> Tensor
  self: not_implemented("histc")

- name: hardswish(Tensor self) -> Tensor
  self: hardswish_backward(grad, self)

- name: hypot(Tensor self, Tensor other) -> Tensor
  self: grad * self / result
  other: grad * other / result

- name: i0(Tensor self) -> Tensor
  self: not_implemented("i0")

- name: igamma(Tensor self, Tensor other) -> Tensor
  self: 'not_implemented("igamma: input")'
  other: grad * exp((self - 1) * log(other) - other - lgamma(self))

- name: igammac(Tensor self, Tensor other) -> Tensor
  self: 'not_implemented("igammac: input")'
  other: -grad * exp((self - 1) * log(other) - other - lgamma(self))

- name: index.Tensor(Tensor self, Tensor?[] indices) -> Tensor
  self: index_backward(grad.new_zeros(self.sizes(), self.options()), indices, grad)

- name: index_add_(Tensor(a!) self, int dim, Tensor index, Tensor source) -> Tensor(a!)
  self: grad
  # The case source.dim() == 0  is necessary to support scalar tensors of the form
  # source.dim() == 0 and index.dim() == 1 and index.size() == (1,),
  # This is because source is not broadcastable to index, as source.dim() < index.dim()
  source: "source.dim() > 0 ? grad.index_select(dim, index).expand_as(source) : grad.index_select(dim, index.squeeze(0))"
  index: non_differentiable

- name: index_copy_(Tensor(a!) self, int dim, Tensor index, Tensor source) -> Tensor(a!)
  self: grad.clone().index_fill_(dim, index, 0)
  source: grad.index_select(dim, index).expand_as(source)
  index: non_differentiable

- name: index_fill_.int_Scalar(Tensor(a!) self, int dim, Tensor index, Scalar value) -> Tensor(a!)
  self: grad.clone().index_fill_(dim, index, 0)
  index: non_differentiable

- name: index_fill_.int_Tensor(Tensor(a!) self, int dim, Tensor index, Tensor value) -> Tensor(a!)
  self: grad.clone().index_fill_(dim, index, 0)
  value: grad.index_select(dim, index).sum()
  index: non_differentiable

- name: index_put_(Tensor(a!) self, Tensor?[] indices, Tensor values, bool accumulate=False) -> Tensor(a!)
  self: "accumulate ? grad : grad.clone().index_put_(indices, zeros_like(values), false)"
  values: grad.index(indices)

- name: _index_put_impl_(Tensor(a!) self, Tensor?[] indices, Tensor values, bool accumulate=False, bool unsafe=False) -> Tensor(a!)
  self: "accumulate ? grad : grad.clone().index_put_(indices, zeros_like(values), false)"
  values: grad.index(indices)

- name: index_select(Tensor self, int dim, Tensor index) -> Tensor
  self: index_select_backward(grad, self.sizes(), dim, index)
  index: non_differentiable

- name: inverse(Tensor self) -> Tensor
  self: -at::matmul(result.conj().transpose(-2, -1), at::matmul(grad, result.conj().transpose(-2, -1)))

- name: linalg_inv(Tensor self) -> Tensor
  self: -at::matmul(result.conj().transpose(-2, -1), at::matmul(grad, result.conj().transpose(-2, -1)))

- name: isnan(Tensor self) -> Tensor
  self: non_differentiable

- name: kthvalue(Tensor self, int k, int dim=-1, bool keepdim=False) -> (Tensor values, Tensor indices)
  self: value_selecting_reduction_backward(grad, dim, indices, self.sizes(), keepdim)

- name: le_.Scalar(Tensor(a!) self, Scalar other) -> Tensor(a!)
  self: zeros_like(self)

- name: le_.Tensor(Tensor(a!) self, Tensor other) -> Tensor(a!)
  self: zeros_like(self)
  other: zeros_like(other)

- name: lerp.Scalar(Tensor self, Tensor end, Scalar weight) -> Tensor
  self: "weight.isComplex() ? grad * (1 - weight.conj().toComplexDouble()) : grad * (1 - weight.toDouble())"
  end: grad * weight.conj()

- name: lerp.Tensor(Tensor self, Tensor end, Tensor weight) -> Tensor
  self: grad * (1 - weight).conj()
  end: grad * weight.conj()
  weight: grad * (end - self).conj()

- name: lgamma(Tensor self) -> Tensor
  self: grad * digamma(self)

- name: digamma(Tensor self) -> Tensor
  self: grad * polygamma(1, self)

- name: polygamma(int n, Tensor self) -> Tensor
  self: grad * polygamma(n + 1, self)

- name: log(Tensor self) -> Tensor
  self: grad.div(self.conj())

- name: log10(Tensor self) -> Tensor
  self: grad / (self.conj() * 2.3025850929940456)

- name: log1p(Tensor self) -> Tensor
  self: log1p_backward(grad, self)

- name: log2(Tensor self) -> Tensor
  self: grad / (self.conj() * 0.6931471805599453)

- name: logaddexp(Tensor self, Tensor other) -> Tensor
  self: grad / (1 + exp(other - self))
  other: grad / (1 + exp(self - other))

- name: logaddexp2(Tensor self, Tensor other) -> Tensor
  self: grad / (1 + pow(2, other - self))
  other: grad / (1 + pow(2, self - other))

- name: xlogy.Tensor(Tensor self, Tensor other) -> Tensor
  self: grad * at::xlogy((self != 0), other)
  other: grad * self / other

- name: xlogy.Scalar_Self(Scalar self, Tensor other) -> Tensor
  other: grad * self / other

- name: xlogy.Scalar_Other(Tensor self, Scalar other) -> Tensor
  self: grad * at::xlogy((self != 0), other)

- name: logdet(Tensor self) -> Tensor
  self: logdet_backward(grad, self, result)

- name: log_normal_(Tensor(a!) self, float mean=1, float std=2, *, Generator? generator=None) -> Tensor(a!)
  self: zeros_like(grad)

- name: logsumexp(Tensor self, int[1] dim, bool keepdim=False) -> Tensor
  self: logsumexp_backward(grad, self, result, dim, keepdim)

- name: lstsq(Tensor self, Tensor A) -> (Tensor solution, Tensor QR)
  self: not_implemented("lstsq")
  A: not_implemented("lstsq")

- name: linalg_lstsq(Tensor self, Tensor b, float? cond=None, *, str? driver=None) -> (Tensor solution, Tensor residuals, Tensor rank, Tensor singular_values)
  self: not_implemented("linalg_lstsq")
  b: not_implemented("linalg_lstsq")
  output_differentiability: [True, True]

- name: lt_.Scalar(Tensor(a!) self, Scalar other) -> Tensor(a!)
  self: zeros_like(self)

- name: lt_.Tensor(Tensor(a!) self, Tensor other) -> Tensor(a!)
  self: zeros_like(self)
  other: zeros_like(other)

- name: _lu_with_info(Tensor self, bool pivot=True, bool check_errors=True) -> (Tensor, Tensor, Tensor)
  self: not_implemented("lu_with_info")

- name: lu_solve(Tensor self, Tensor LU_data, Tensor LU_pivots) -> Tensor
  self: not_implemented("lu_solve")

- name: masked_fill_.Scalar(Tensor(a!) self, Tensor mask, Scalar value) -> Tensor(a!)
  self: grad.clone().masked_fill_(mask, 0)
  mask: non_differentiable

- name: masked_fill_.Tensor(Tensor(a!) self, Tensor mask, Tensor value) -> Tensor(a!)
  self: grad.clone().masked_fill_(mask, 0)
  value: at::where(mask, grad, zeros_like(grad)).sum()
  mask: non_differentiable

- name: masked_scatter_(Tensor(a!) self, Tensor mask, Tensor source) -> Tensor(a!)
  self: grad.clone().masked_fill_(mask, 0)
  source: masked_scatter_backward(grad, mask, source.sizes())
  mask: non_differentiable

- name: masked_select(Tensor self, Tensor mask) -> Tensor
  self: masked_select_backward(grad, self, mask)
  mask: non_differentiable

- name: matrix_exp(Tensor self) -> Tensor
  self: matrix_exp_backward(self, grad)

- name: max.dim(Tensor self, int dim, bool keepdim=False) -> (Tensor values, Tensor indices)
  self: value_selecting_reduction_backward(grad, dim, indices, self.sizes(), keepdim)

- name: max(Tensor self) -> Tensor
  self: evenly_distribute_backward(grad, self, result)

- name: maximum(Tensor self, Tensor other) -> Tensor
  self: grad.clone().masked_fill_(self <= other, 0)
  other: grad.clone().masked_fill_(self > other, 0)

- name: fmax(Tensor self, Tensor other) -> Tensor
  self: grad.clone().masked_fill_((self >= other).logical_or_(other.isnan()).logical_not_(), 0)
  other: grad.clone().masked_fill_((self >= other).logical_or_(other.isnan()), 0)

- name: mean(Tensor self, *, ScalarType? dtype=None) -> Tensor
  self: grad.expand(self.sizes()).to(self.scalar_type()) / self.numel()

- name: mean.dim(Tensor self, int[1] dim, bool keepdim=False, *, ScalarType? dtype=None) -> Tensor
  self: sum_backward(grad, self.sizes(), dim, keepdim).to(self.scalar_type()) / _safe_size(self.sizes(), dim)

- name: median(Tensor self) -> Tensor
  self: evenly_distribute_backward(grad, self, result)

- name: nanmedian(Tensor self) -> Tensor
  self: evenly_distribute_backward(grad, self, result)

# This is in theory incorrect in the following case:
#   sorted list: [..., a, b, b, ..., b, b, c, ...] with median = b and the value
#                            |                     at middle position of the
#                            |                     list between two `b`s. E.g.,
#                            |
#                            ^the middle position
# The gradient exists and is essentially 0 in this case.
#
# In case where the middle position is at the boundary of `b` range, e.g.,
#   sorted list: [..., a, b, b, ..., b, b, c, ...]
#                                       |
#                                       ^the middle position
# The backward implementation is correct in the sense that it returns the
# subgradient on one side.
- name: median.dim(Tensor self, int dim, bool keepdim=False) -> (Tensor values, Tensor indices)
  self: value_selecting_reduction_backward(grad, dim, indices, self.sizes(), keepdim)

- name: nanmedian.dim(Tensor self, int dim, bool keepdim=False) -> (Tensor values, Tensor indices)
  self: value_selecting_reduction_backward(grad, dim, indices, self.sizes(), keepdim)

- name: min.dim(Tensor self, int dim, bool keepdim=False) -> (Tensor values, Tensor indices)
  self: value_selecting_reduction_backward(grad, dim, indices, self.sizes(), keepdim)

- name: min(Tensor self) -> Tensor
  self: evenly_distribute_backward(grad, self, result)

- name: minimum(Tensor self, Tensor other) -> Tensor
  self: grad.clone().masked_fill_(self >= other, 0)
  other: grad.clone().masked_fill_(self < other, 0)

- name: fmin(Tensor self, Tensor other) -> Tensor
  self: grad.clone().masked_fill_((self <= other).logical_or_(other.isnan()).logical_not_(), 0)
  other: grad.clone().masked_fill_((self <= other).logical_or_(other.isnan()), 0)

- name: amax(Tensor self, int[1] dim=[], bool keepdim=False) -> Tensor
  self: scale_grad_by_count(restore_reduced_dims(grad, dim, keepdim), restore_reduced_dims(result, dim, keepdim) == self, dim)

- name: amin(Tensor self, int[1] dim=[], bool keepdim=False) -> Tensor
  self: scale_grad_by_count(restore_reduced_dims(grad, dim, keepdim), restore_reduced_dims(result, dim, keepdim) == self, dim)

- name: mm(Tensor self, Tensor mat2) -> Tensor
  self: mm_mat1_backward(grad, mat2, self.sizes(), self.strides(), 1)
  mat2: mm_mat2_backward(grad, self, mat2.sizes(), mat2.strides(), 1)

- name: mode(Tensor self, int dim=-1, bool keepdim=False) -> (Tensor values, Tensor indices)
  self: value_selecting_reduction_backward(grad, dim, indices, self.sizes(), keepdim)

- name: mul.Tensor(Tensor self, Tensor other) -> Tensor
  self: mul_tensor_backward(grad, other, self.scalar_type())
  other: mul_tensor_backward(grad, self, other.scalar_type())
  result: other_t * self_p.conj() + self_t * other_p.conj()

- name: mul_.Tensor(Tensor(a!) self, Tensor other) -> Tensor(a!)
  self: mul_tensor_backward(grad, other, self.scalar_type())
  other: mul_tensor_backward(grad, self, other.scalar_type())
  result: self_t.mul_(other_p.conj()).add_(other_t * (self_p / other_p).conj())

- name: mul.Scalar(Tensor self, Scalar other) -> Tensor
  self: mul_tensor_backward(grad, at::scalar_to_tensor(other), self.scalar_type())

- name: mv(Tensor self, Tensor vec) -> Tensor
  self: grad.ger(vec.conj())
  vec: self.conj().t().mv(grad)

- name: mvlgamma(Tensor self, int p) -> Tensor
  self: mvlgamma_backward(grad, self, p)

- name: nan_to_num(Tensor self, float? nan=None, float? posinf=None, float? neginf=None) -> Tensor
  self: grad * at::isfinite(self)

- name: native_batch_norm(Tensor input, Tensor? weight, Tensor? bias, Tensor? running_mean, Tensor? running_var, bool training, float momentum, float eps) -> (Tensor, Tensor, Tensor)
  input, weight, bias: "grad.defined() ? native_batch_norm_backward(grad, input, weight, running_mean, running_var, result1, result2, training, eps, grad_input_mask) : std::tuple<Tensor, Tensor, Tensor>()"

- name: native_batch_norm_backward(Tensor grad_out, Tensor input, Tensor? weight, Tensor? running_mean, Tensor? running_var, Tensor? save_mean, Tensor? save_invstd, bool train, float eps, bool[3] output_mask) -> (Tensor, Tensor, Tensor)
  input, weight, grad_out: batchnorm_double_backward(input, weight, grads[0], grads[1], grads[2], grad_out, running_mean, running_var, train, eps, save_mean, save_invstd, grad_input_mask)
  save_mean: not_implemented("native_batch_norm_backward save_mean")
  save_invstd: not_implemented("native_batch_norm_backward save_invstd")

- name: native_layer_norm(Tensor input, int[] normalized_shape, Tensor? weight, Tensor? bias, float eps) -> (Tensor, Tensor, Tensor)
  input, weight, bias: "GradMode::is_enabled() || grads[1].defined() || grads[2].defined() ? infinitely_differentiable_native_layer_norm_backward(grads[0], grads[1], grads[2], input, result1, result2, weight, normalized_shape, eps, grad_input_mask) : (grads[0].defined() ? native_layer_norm_backward(grads[0].is_contiguous() ? grads[0] : grads[0].contiguous(), input, normalized_shape, result1, result2, weight, bias, grad_input_mask) : std::tuple<Tensor, Tensor, Tensor>())"

- name: native_group_norm(Tensor input, Tensor? weight, Tensor? bias, int N, int C, int HxW, int group, float eps) -> (Tensor, Tensor, Tensor)
  input, weight, bias: "GradMode::is_enabled() || grads[1].defined() || grads[2].defined() ? infinitely_differentiable_native_group_norm_backward(grads[0], grads[1], grads[2], input, result1, result2, weight, N, C, HxW, group, eps, grad_input_mask) : (grads[0].defined() ? native_group_norm_backward(grads[0].is_contiguous() ? grads[0] : grads[0].contiguous(), input.is_contiguous() ? input : input.contiguous(), result1, result2, weight, N, C, HxW, group, grad_input_mask) : std::tuple<Tensor, Tensor, Tensor>())"

- name: ne_.Scalar(Tensor(a!) self, Scalar other) -> Tensor(a!)
  self: zeros_like(self)

- name: ne_.Tensor(Tensor(a!) self, Tensor other) -> Tensor(a!)
  self: zeros_like(self)
  other: zeros_like(other)

- name: neg(Tensor self) -> Tensor
  self: grad.neg()

- name: nextafter(Tensor self, Tensor other) -> Tensor
  self: not_implemented("nextafter")
  other: not_implemented("nextafter")

- name: norm.Scalar(Tensor self, Scalar p=2) -> Tensor
  self: norm_backward(grad, self, p, result)

- name: norm.ScalarOpt_dim(Tensor self, Scalar? p, int[1] dim, bool keepdim=False) -> Tensor
  self: norm_backward(grad, self, p, result, dim, keepdim)

- name: norm.ScalarOpt_dtype(Tensor self, Scalar? p, *, ScalarType dtype) -> Tensor
  self: norm_backward(grad, self.to(grad.scalar_type()), p, result)

- name: norm.ScalarOpt_dim_dtype(Tensor self, Scalar? p, int[1] dim, bool keepdim, *, ScalarType dtype) -> Tensor
  self: norm_backward(grad, self.to(grad.scalar_type()), p, result, dim, keepdim)

- name: linalg_vector_norm(Tensor self, Scalar? ord=None, int[1]? dim=None, bool keepdim=False, *, ScalarType? dtype=None) -> Tensor
  self: linalg_vector_norm_backward(grad, self, ord, result, dim, keepdim)

- name: _pdist_forward(Tensor self, float p=2) -> Tensor
  self: _pdist_backward(grad, self, p, result)

- name: _pdist_backward(Tensor grad, Tensor self, float p, Tensor pdist) -> Tensor
  grad: not_implemented("_pdist_backward")
  self: not_implemented("_pdist_backward")
  pdist: not_implemented("_pdist_backward")

- name: _euclidean_dist(Tensor x1, Tensor x2) -> Tensor
  x1, x2: _euclidean_dist_backward(grad, x1, x2, result)

- name: _cdist_forward(Tensor x1, Tensor x2, float p, int? compute_mode) -> Tensor
  x1: _cdist_backward(grad.contiguous(), x1, x2, p, result)
  x2: _cdist_backward(grad.transpose(-1, -2).contiguous(), x2, x1, p, result.transpose(-1, -2).contiguous())

- name: _cdist_backward(Tensor grad, Tensor x1, Tensor x2, float p, Tensor cdist) -> Tensor
  grad: not_implemented("_cdist_backward")
  x1: not_implemented("_cdist_backward")
  x2: not_implemented("_cdist_backward")
  cdist: not_implemented("_cdist_backward")

- name: normal_(Tensor(a!) self, float mean=0, float std=1, *, Generator? generator=None) -> Tensor(a!)
  self: zeros_like(grad)

- name: normal.Tensor_float(Tensor mean, float std=1, *, Generator? generator=None) -> Tensor
  mean: at::zeros(mean.sizes(), grad.options())

- name: normal.float_Tensor(float mean, Tensor std, *, Generator? generator=None) -> Tensor
  std: at::zeros(std.sizes(), grad.options())

- name: normal.Tensor_Tensor(Tensor mean, Tensor std, *, Generator? generator=None) -> Tensor
  mean: at::zeros(mean.sizes(), grad.options())
  std: at::zeros(std.sizes(), grad.options())

- name: linalg_householder_product(Tensor input, Tensor tau) -> Tensor
  input, tau: householder_product_backward(grad, input, tau)

- name: ormqr(Tensor self, Tensor input2, Tensor input3, bool left=True, bool transpose=False) -> Tensor
  self: not_implemented("ormqr")
  input2: not_implemented("ormqr")
  input3: not_implemented("ormqr")

- name: permute(Tensor(a) self, int[] dims) -> Tensor(a)
  self: permute_backwards(grad, dims)

- name: poisson(Tensor self, Generator? generator=None) -> Tensor
  self: zeros_like(self)

- name: pow.Tensor_Scalar(Tensor self, Scalar exponent) -> Tensor
  self: pow_backward(grad, self, exponent)

- name: pow.Tensor_Tensor(Tensor self, Tensor exponent) -> Tensor
  self: pow_backward_self(grad, self, exponent)
  exponent: pow_backward_exponent(grad, self, exponent, result)

- name: pow.Scalar(Scalar self, Tensor exponent) -> Tensor
  exponent: pow_backward_exponent(grad, self, exponent, result)

- name: prod(Tensor self, *, ScalarType? dtype=None) -> Tensor
  self: prod_backward(grad, self.to(grad.scalar_type()), result)

- name: prod.dim_int(Tensor self, int dim, bool keepdim=False, *, ScalarType? dtype=None) -> Tensor
  self: prod_backward(grad, self.to(grad.scalar_type()), result, dim, keepdim)

- name: put_(Tensor(a!) self, Tensor index, Tensor source, bool accumulate=False) -> Tensor(a!)
  self: grad.clone().put_(index, zeros_like(source), accumulate)
  index: non_differentiable
  source: grad.take(index)

- name: linalg_qr(Tensor self, str mode='reduced') -> (Tensor Q, Tensor R)
  self: linalg_qr_backward(grads, self, mode, Q, R)

- name: rad2deg(Tensor self) -> Tensor
  self: rad2deg_backward(grad)

- name: random_.from(Tensor(a!) self, int from, int? to, *, Generator? generator=None) -> Tensor(a!)
  self: zeros_like(grad)

- name: random_.to(Tensor(a!) self, int to, *, Generator? generator=None) -> Tensor(a!)
  self: zeros_like(grad)

- name: random_(Tensor(a!) self, *, Generator? generator=None) -> Tensor(a!)
  self: zeros_like(grad)

- name: reciprocal(Tensor self) -> Tensor
  self: -grad * (result * result).conj()

- name: remainder.Scalar(Tensor self, Scalar other) -> Tensor
  self: grad

- name: remainder.Tensor(Tensor self, Tensor other) -> Tensor
  self: grad

- name: renorm(Tensor self, Scalar p, int dim, Scalar maxnorm) -> Tensor
  self: renorm_backward(grad, self, p, dim, maxnorm)

- name: repeat(Tensor self, int[] repeats) -> Tensor
  self: repeat_backward(grad, repeats, self.sizes())

# DO NOT define a backward for reshape!
# reshape is special in that it sometimes returns a view, and sometimes not.
# Defining a backward will make codegen spit out the forward call as
#     as_variable(baseType->reshape(self)),
# making it impossible (hard) to detect when it is actually a view.
# - name: reshape(Tensor self, IntArrayRef shape)

- name: round(Tensor self) -> Tensor
  self: zeros_like(grad)

- name: rsqrt(Tensor self) -> Tensor
  self: -0.5 * grad * result.pow(3).conj()

- name: scatter_.src(Tensor(a!) self, int dim, Tensor index, Tensor src) -> Tensor(a!)
  self: grad.clone().scatter_(dim, index, 0)
  index: non_differentiable
  src: grad.gather(dim, index)

- name: scatter_.value(Tensor(a!) self, int dim, Tensor index, Scalar value) -> Tensor(a!)
  self: grad.clone().scatter_(dim, index, 0)
  index: non_differentiable

- name: scatter_add_(Tensor(a!) self, int dim, Tensor index, Tensor src) -> Tensor(a!)
  self: grad
  index: non_differentiable
  src: grad.gather(dim, index)

- name: select.int(Tensor(a) self, int dim, int index) -> Tensor(a)
  self: select_backward(grad, self.sizes(), dim, index)
  result: auto_linear

- name: sigmoid(Tensor self) -> Tensor
  self: sigmoid_backward(grad, result)

- name: logit(Tensor self, float? eps=None) -> Tensor
  self: "GradMode::is_enabled() ? infinitely_differentiable_logit_backward(grad, self, eps) : logit_backward(grad, self, eps)"

- name: sign(Tensor self) -> Tensor
  self: zeros_like(grad)

- name: sgn(Tensor self) -> Tensor
  self: sgn_backward(result, grad, self)

- name: sin(Tensor self) -> Tensor
  self: grad * self.cos().conj()

- name: sinc(Tensor self) -> Tensor
  self: grad * ((M_PI * self * (M_PI * self).cos() - (M_PI * self).sin()) / (M_PI * self * self)).conj()

- name: sinh(Tensor self) -> Tensor
  self: grad * self.cosh().conj()

<<<<<<< HEAD
- name: slice.Tensor(Tensor(a) self, int dim=0, int start=0, int end=9223372036854775807, int step=1) -> Tensor(a)
  self: slice_backward(grad, self.sizes(), dim, start, end, step)
  result: auto_linear
=======
- name: slice.Tensor(Tensor(a) self, int dim=0, int? start=0, int? end=9223372036854775807, int step=1) -> Tensor(a)
  self: slice_backward_wrapper(grad, self.sizes(), dim, start, end, step)
>>>>>>> 7b939d93

- name: slogdet(Tensor self) -> (Tensor sign, Tensor logabsdet)
  self: slogdet_backward(grad, self, sign, logabsdet)
  output_differentiability: [false, true]

- name: linalg_slogdet(Tensor self) -> (Tensor sign, Tensor logabsdet)
  self: slogdet_backward(grad, self, sign, logabsdet)
  output_differentiability: [false, true]

- name: solve(Tensor self, Tensor A) -> (Tensor solution, Tensor LU)
  self: solve_backward_self(grad, self, A)
  A: solve_backward_A(grad, self, A, solution)

- name: linalg_solve(Tensor input, Tensor other) -> Tensor
  input: solve_backward_A(grad, other, input, result)
  other: solve_backward_self(grad, other, input)

- name: sort(Tensor self, int dim=-1, bool descending=False) -> (Tensor values, Tensor indices)
  self: value_selecting_reduction_backward(grad, dim, indices, self.sizes(), true)
  output_differentiability: [True, False]

- name: sort.stable(Tensor self, *, bool? stable, int dim=-1, bool descending=False) -> (Tensor values, Tensor indices)
  self: value_selecting_reduction_backward(grad, dim, indices, self.sizes(), true)
  output_differentiability: [True, False]

- name: split.Tensor(Tensor(a) self, int split_size, int dim=0) -> Tensor(a)[]
  self: split_backward(grads, split_size, dim, self.sizes(), self.options())

- name: unsafe_split.Tensor(Tensor self, int split_size, int dim=0) -> Tensor[]
  self: split_backward(grads, split_size, dim, self.sizes(), self.options())

- name: split_with_sizes(Tensor(a) self, int[] split_sizes, int dim=0) -> Tensor(a)[]
  self: split_with_sizes_backward(grads, split_sizes, dim, self.sizes(), self.options())

- name: unsafe_split_with_sizes(Tensor self, int[] split_sizes, int dim=0) -> Tensor[]
  self: split_with_sizes_backward(grads, split_sizes, dim, self.sizes(), self.options())

- name: sqrt(Tensor self) -> Tensor
  self: grad / (2 * result.conj())

- name: squeeze(Tensor(a) self) -> Tensor(a)
  self: unsqueeze_to(grad, self.sizes())

- name: squeeze.dim(Tensor(a) self, int dim) -> Tensor(a)
  self: unsqueeze_to(grad, dim, self.sizes())

- name: squeeze_(Tensor(a!) self) -> Tensor(a!)
  self: unsqueeze_to(grad, self.sizes())

- name: squeeze_.dim(Tensor(a!) self, int dim) -> Tensor(a!)
  self: unsqueeze_to(grad, dim, self.sizes())

- name: std(Tensor self, bool unbiased=True) -> Tensor
  self: std_backward(result, grad, self, unbiased)

- name: std.dim(Tensor self, int[1] dim, bool unbiased=True, bool keepdim=False) -> Tensor
  self: std_backward(result, grad, self, dim, unbiased, keepdim)

- name: sub.Tensor(Tensor self, Tensor other, *, Scalar alpha=1) -> Tensor
  self: handle_r_to_c(self.scalar_type(), grad)
  other: handle_r_to_c(other.scalar_type(), -grad * alpha.conj())

- name: sub.Scalar(Tensor self, Scalar other, Scalar alpha=1) -> Tensor
  self: handle_r_to_c(self.scalar_type(), grad)

- name: rsub.Tensor(Tensor self, Tensor other, *, Scalar alpha=1) -> Tensor
  self: -grad * alpha
  other: grad

- name: rsub.Scalar(Tensor self, Scalar other, Scalar alpha=1) -> Tensor
  self: -grad * alpha

- name: sum(Tensor self, *, ScalarType? dtype=None) -> Tensor
  self: grad.expand(self.sizes())

- name: sum.dim_IntList(Tensor self, int[1] dim, bool keepdim=False, *, ScalarType? dtype=None) -> Tensor
  self: sum_backward(grad, self.sizes(), dim, keepdim)

- name: nansum(Tensor self, *, ScalarType? dtype=None) -> Tensor
  self: grad.expand(self.sizes()).to(self.scalar_type()) * self.isnan().logical_not()

- name: nansum.dim_IntList(Tensor self, int[1] dim, bool keepdim=False, *, ScalarType? dtype=None) -> Tensor
  self: nansum_backward(grad.to(self.scalar_type()), self, dim, keepdim)

- name: _svd_helper(Tensor self, bool some, bool compute_uv) -> (Tensor U, Tensor S, Tensor V)
  self: svd_backward(grads, self, some, compute_uv, U, S, V)

- name: symeig(Tensor self, bool eigenvectors=False, bool upper=True) -> (Tensor eigenvalues, Tensor eigenvectors)
  self: symeig_backward(grads, self, eigenvectors, upper, eigenvalues, eigenvectors_return)

- name: linalg_eigh(Tensor self, str UPLO="L") -> (Tensor eigenvalues, Tensor eigenvectors)
  self: symeig_backward(grads, self, /*eigenvectors=*/true, /*upper=*/true, eigenvalues, eigenvectors)

- name: linalg_eigvalsh(Tensor self, str UPLO="L") -> Tensor
  self: non_differentiable

- name: t(Tensor(a) self) -> Tensor(a)
  self: grad.t()

- name: one_hot(Tensor self, int num_classes=-1) -> Tensor
  self: non_differentiable

- name: flip(Tensor self, int[] dims) -> Tensor
  self: grad.flip(dims)

- name: roll(Tensor self, int[1] shifts, int[1] dims=[]) -> Tensor
  self: grad.roll(fmap(reverse_list(shifts), [](int64_t i){return -i;}), reverse_list(dims))

- name: rot90(Tensor self, int k=1, int[] dims=[0,1]) -> Tensor
  self: grad.rot90(-k, dims)

- name: take(Tensor self, Tensor index) -> Tensor
  self: take_backward(grad, self, index)
  index: non_differentiable

- name: tan(Tensor self) -> Tensor
  self: grad * (1 + result.pow(2)).conj()

- name: tanh(Tensor self) -> Tensor
  self: tanh_backward(grad, result)

- name: topk(Tensor self, int k, int dim=-1, bool largest=True, bool sorted=True) -> (Tensor values, Tensor indices)
  self: value_selecting_reduction_backward(grad, dim, indices, self.sizes(), true)
  output_differentiability: [True, False]

- name: trace(Tensor self) -> Tensor
  self: trace_backward(grad, self.sizes())

- name: transpose.int(Tensor(a) self, int dim0, int dim1) -> Tensor(a)
  self: grad.transpose(dim0, dim1)

- name: transpose_(Tensor(a!) self, int dim0, int dim1) -> Tensor(a!)
  self: grad.transpose(dim0, dim1)

- name: triangular_solve(Tensor self, Tensor A, bool upper=True, bool transpose=False, bool unitriangular=False) -> (Tensor solution, Tensor cloned_coefficient)
  self, A: triangular_solve_backward(grads[0], grads[1], self, A, solution, upper, transpose, unitriangular, grad_input_mask)

- name: tril(Tensor self, int diagonal=0) -> Tensor
  self: grad.tril(diagonal)

- name: triu(Tensor self, int diagonal=0) -> Tensor
  self: grad.triu(diagonal)

- name: trunc(Tensor self) -> Tensor
  self: zeros_like(grad)

- name: to_dense(Tensor self, ScalarType? dtype=None) -> Tensor
  self: to_dense_backward(grad, self)

- name: to_sparse(Tensor self) -> Tensor
  self: grad.to_dense()

- name: to_mkldnn(Tensor self, ScalarType? dtype=None) -> Tensor
  self: to_mkldnn_backward(grad, self)

- name: unfold(Tensor(a) self, int dimension, int size, int step) -> Tensor(a)
  self: unfold_backward(grad, self.sizes(), dimension, size, step)

- name: unfold_backward(Tensor grad_in, int[] input_sizes, int dim, int size, int step) -> Tensor
  grad_in: grad.unfold(dim, size, step)

- name: uniform_(Tensor(a!) self, float from=0, float to=1, *, Generator? generator=None) -> Tensor(a!)
  self: zeros_like(grad)

- name: _unique(Tensor self, bool sorted=True, bool return_inverse=False) -> (Tensor, Tensor)
  output_differentiability: [True, False]
  self: not_implemented("_unique")

- name: unique_dim(Tensor self, int dim, bool sorted=True, bool return_inverse=False, bool return_counts=False) -> (Tensor, Tensor, Tensor)
  output_differentiability: [True, False, False]
  self: not_implemented("unique_dim")

- name: unique_consecutive(Tensor self, bool return_inverse=False, bool return_counts=False, int? dim=None) -> (Tensor, Tensor, Tensor)
  output_differentiability: [True, False, False]
  self: not_implemented("unique_consecutive")

- name: unique_dim_consecutive(Tensor self, int dim, bool return_inverse=False, bool return_counts=False) -> (Tensor, Tensor, Tensor)
  output_differentiability: [True, False, False]
  self: not_implemented("unique_dim_consecutive")

- name: _unique2(Tensor self, bool sorted=True, bool return_inverse=False, bool return_counts=False) -> (Tensor, Tensor, Tensor)
  output_differentiability: [True, False, False]
  self: not_implemented("_unique2")

- name: _unsafe_view(Tensor self, int[] size) -> Tensor
  self: grad.reshape(self.sizes())

- name: unsqueeze(Tensor(a) self, int dim) -> Tensor(a)
  self: grad.squeeze(dim)

- name: unsqueeze_(Tensor(a!) self, int dim) -> Tensor(a!)
  self: grad.squeeze(dim)

- name: var(Tensor self, bool unbiased=True) -> Tensor
  self: var_backward(grad, self, unbiased)

- name: var.dim(Tensor self, int[1] dim, bool unbiased=True, bool keepdim=False) -> Tensor
  self: var_backward(grad, self, dim, unbiased, keepdim)

- name: view(Tensor(a) self, int[] size) -> Tensor(a)
  self: grad.reshape(self.sizes())

- name: view.dtype(Tensor(a) self, ScalarType dtype) -> Tensor(a)
  output_differentiability: [False]

- name: view_as_real(Tensor(a) self) -> Tensor(a)
  self: at::view_as_complex(grad.contiguous()) # gx0 + 1j * gx1

- name: view_as_complex(Tensor(a) self) -> Tensor(a)
  self: at::view_as_real(grad.contiguous()) # [gx, gy]

- name: _s_where(Tensor condition, Tensor self, Tensor other) -> Tensor
  condition: non_differentiable
  self: where(condition, grad, zeros_like(grad))
  other: where(condition, zeros_like(grad), grad)

# weight_norm_cuda_interface_backward does not have an explicitly defined derivative, so if we do happen
# to be running backward with create_graph=True, fall back to a backward function that uses
# differentiable ops.
- name: _weight_norm_cuda_interface(Tensor v, Tensor g, int dim=0) -> (Tensor, Tensor)
  v, g: "grad.defined() ? (GradMode::is_enabled() ? _weight_norm_differentiable_backward(grad.contiguous(), v, g, result1, dim) : _weight_norm_cuda_interface_backward(grad.contiguous(), v, g, result1, dim)) : std::tuple<Tensor, Tensor>()"

- name: zero_(Tensor(a!) self) -> Tensor(a!)
  self: zeros_like(grad)

- name: sparse_mask(Tensor self, Tensor mask) -> Tensor
  self: grad.to_dense().sparse_mask(mask).to_dense()
  mask: non_differentiable

- name: _sparse_coo_tensor_with_dims_and_tensors(int sparse_dim, int dense_dim, int[] size, Tensor indices, Tensor values, *, ScalarType? dtype=None, Layout? layout=None, Device? device=None, bool? pin_memory=False) -> Tensor
  values: sparse_constructor_values_backward(grad, indices)

- name: _sparse_sum.dim(Tensor self, int[1] dim) -> Tensor
  self: at::_sparse_sum_backward(grad, self, dim)

- name: _standard_gamma(Tensor self, Generator? generator=None) -> Tensor
  self: grad * _standard_gamma_grad(self, result)

- name: _standard_gamma_grad(Tensor self, Tensor output) -> Tensor
  self: not_implemented("_standard_gamma_grad")

- name: values(Tensor(a) self) -> Tensor(a)
  self: at::_sparse_coo_tensor_unsafe(self.indices(), grad, self.sizes())._coalesced_(true)

# Why is _values() not differentiable?
# See NOTE [ Sparse: autograd and API ]
- name: _values(Tensor(a) self) -> Tensor(a)
  output_differentiability: [False]

# NN
- name: _trilinear(Tensor i1, Tensor i2, Tensor i3, int[] expand1, int[] expand2, int[] expand3, int[] sumdim, int unroll_dim=1) -> Tensor
  i1, i2, i3: _trilinear_backward(grad, i1, i2, i3, expand1, expand2, expand3, sumdim, unroll_dim, grad_input_mask)

- name: constant_pad_nd(Tensor self, int[] pad, Scalar value=0) -> Tensor
  self: constant_pad_nd_backward(grad, pad)

- name: binary_cross_entropy(Tensor self, Tensor target, Tensor? weight=None, int reduction=Mean) -> Tensor
  self: binary_cross_entropy_backward(grad, self, target, weight, reduction)

- name: binary_cross_entropy_backward(Tensor grad_output, Tensor self, Tensor target, Tensor? weight=None, int reduction=Mean) -> Tensor
  self: binary_cross_entropy_double_backward(grad_output, grad, self, target, weight, reduction)
  grad_output: binary_cross_entropy_double_backward_grad_output(grad, self, target, weight, reduction)

- name: binary_cross_entropy_with_logits(Tensor self, Tensor target, Tensor? weight=None, Tensor? pos_weight=None, int reduction=Mean) -> Tensor
  self: binary_cross_entropy_with_logits_backward(grad, self, target, weight, pos_weight, reduction)
  target: binary_cross_entropy_with_logits_target_backward(grad, self, target, weight, pos_weight, reduction)

- name: embedding(Tensor weight, Tensor indices, int padding_idx=-1, bool scale_grad_by_freq=False, bool sparse=False) -> Tensor
  indices: non_differentiable
  weight: embedding_backward(grad, indices, weight.size(0), padding_idx, scale_grad_by_freq, sparse)

- name: embedding_dense_backward(Tensor grad_output, Tensor indices, int num_weights, int padding_idx, bool scale_grad_by_freq) -> Tensor
  grad_output: embedding_dense_double_backward(grad, indices, padding_idx)
  indices: non_differentiable

- name: _embedding_bag(Tensor weight, Tensor indices, Tensor offsets, bool scale_grad_by_freq=False, int mode=0, bool sparse=False, Tensor? per_sample_weights=None, bool include_last_offset=False) -> (Tensor, Tensor, Tensor, Tensor)
  indices: non_differentiable
  offsets: non_differentiable
  weight: _embedding_bag_backward(grad, indices, offsets, result1, result2, result3, weight.size(0), scale_grad_by_freq, mode, sparse, per_sample_weights)
  per_sample_weights: _embedding_bag_per_sample_weights_backward(grad, weight, indices, offsets, result1, mode)

- name: _embedding_bag_dense_backward(Tensor grad, Tensor indices, Tensor offsets, Tensor offset2bag, Tensor bag_size, Tensor maximum_indices, int num_weights, bool scale_grad_by_freq, int mode, Tensor? per_sample_weights) -> Tensor
  indices: non_differentiable
  offsets: non_differentiable
  offset2bag: non_differentiable
  bag_size: non_differentiable
  maximum_indices: non_differentiable

- name: embedding_renorm_(Tensor(a!) self, Tensor indices, float max_norm, float norm_type) -> Tensor(a!)
  indices: non_differentiable
  self: not_implemented("embedding_renorm")

- name: kl_div(Tensor self, Tensor target, int reduction=Mean, *, bool log_target=False) -> Tensor
  self: kl_div_backward(grad, self, target, reduction, log_target)
  target: kl_div_target_backward(grad, self, target, reduction, log_target)

- name: l1_loss(Tensor self, Tensor target, int reduction=Mean) -> Tensor
  self: l1_loss_backward(grad, self, target, reduction)
  target: l1_loss_backward(grad, target, self, reduction)

- name: mse_loss(Tensor self, Tensor target, int reduction=Mean) -> Tensor
  self: mse_loss_backward(grad, self, target, reduction)
  target: mse_loss_backward(grad, target, self, reduction)

- name: multi_margin_loss(Tensor self, Tensor target, Scalar p=1, Scalar margin=1, Tensor? weight=None, int reduction=Mean) -> Tensor
  self: multi_margin_loss_backward(grad, self, target, p, margin, weight, reduction)
  target: non_differentiable

- name: multilabel_margin_loss_forward(Tensor self, Tensor target, int reduction) -> (Tensor output, Tensor is_target)
  self: multilabel_margin_loss_backward(grad, self, target, reduction, is_target)
  target: non_differentiable

- name: nll_loss_forward(Tensor self, Tensor target, Tensor? weight, int reduction, int ignore_index) -> (Tensor output, Tensor total_weight)
  self: nll_loss_backward(grad, self, target, weight, reduction, ignore_index, total_weight)
  target: non_differentiable

- name: nll_loss2d_forward(Tensor self, Tensor target, Tensor? weight, int reduction, int ignore_index) -> (Tensor output, Tensor total_weight)
  self: nll_loss2d_backward(grad, self, target, weight, reduction, ignore_index, total_weight)
  target: non_differentiable

- name: smooth_l1_loss(Tensor self, Tensor target, int reduction=Mean, float beta=1.0) -> Tensor
  self: smooth_l1_loss_backward(grad, self, target, reduction, beta)
  target: smooth_l1_loss_backward(grad, target, self, reduction, beta)

- name: huber_loss(Tensor self, Tensor target, int reduction=Mean, float delta=1.0) -> Tensor
  self: huber_loss_backward(grad, self, target, reduction, delta)
  target: huber_loss_backward(grad, target, self, reduction, delta)

- name: soft_margin_loss(Tensor self, Tensor target, int reduction=Mean) -> Tensor
  self: soft_margin_loss_backward(grad, self, target, reduction)

- name: relu(Tensor self) -> Tensor
  self: threshold_backward(grad, self, 0)

# NB: `output` instead of `self` saves memory. It avoids saving a copy of self.
- name: relu_(Tensor(a!) self) -> Tensor(a!)
  self: threshold_backward(grad, result, 0)

- name: silu(Tensor self) -> Tensor
  self: "GradMode::is_enabled() ? infinitely_differentiable_silu_backward(grad, self) : silu_backward(grad, self)"

- name: elu(Tensor self, Scalar alpha=1, Scalar scale=1, Scalar input_scale=1) -> Tensor
  self: elu_backward(grad, alpha, scale, input_scale, /* is_result */ false, self)

- name: elu_(Tensor(a!) self, Scalar alpha=1, Scalar scale=1, Scalar input_scale=1) -> Tensor(a!)
  self: elu_backward(grad, alpha, scale, input_scale, /* is_result */ true, result)

- name: celu(Tensor self, Scalar alpha=1.0) -> Tensor
  self: elu_backward(grad, alpha, 1, 1.0/alpha.toFloat(), /* is_result */ false, self)

- name: celu_(Tensor(a!) self, Scalar alpha=1.0) -> Tensor(a!)
  self: elu_backward(grad, alpha, 1, 1.0/alpha.toFloat(), /* is_result */ true, result)

- name: gelu(Tensor self) -> Tensor
  self: "GradMode::is_enabled() ? infinitely_differentiable_gelu_backward(grad, self) : gelu_backward(grad, self)"

- name: glu(Tensor self, int dim=-1) -> Tensor
  self: glu_backward(grad, self, dim)

- name: hardshrink(Tensor self, Scalar lambd=0.5) -> Tensor
  self: hardshrink_backward(grad, self, lambd)

- name: hardshrink_backward(Tensor grad_out, Tensor self, Scalar lambd) -> Tensor
  grad_out: hardshrink_backward(grad, self, lambd)
  self: zeros_like(grad)

- name: hardtanh(Tensor self, Scalar min_val=-1, Scalar max_val=1) -> Tensor
  self: hardtanh_backward(grad, self, min_val, max_val)

- name: hardtanh_(Tensor(a!) self, Scalar min_val=-1, Scalar max_val=1) -> Tensor(a!)
  self: hardtanh_backward(grad, result, min_val, max_val)

- name: leaky_relu(Tensor self, Scalar negative_slope=0.01) -> Tensor
  self: leaky_relu_backward(grad, self, negative_slope, false)

- name: leaky_relu_(Tensor(a!) self, Scalar negative_slope=0.01) -> Tensor(a!)
  self: leaky_relu_backward(grad, result, negative_slope, true)

- name: log_sigmoid_forward(Tensor self) -> (Tensor output, Tensor buffer)
  self: log_sigmoid_backward(grad, self, buffer)

- name: _log_softmax(Tensor self, int dim, bool half_to_float) -> Tensor
  self: _log_softmax_backward_data(grad, result, dim, self)

- name: _sparse_log_softmax(Tensor self, int dim, bool half_to_float) -> Tensor
  self: _sparse_log_softmax_backward_data(grad, result, dim, self)

- name: prelu(Tensor self, Tensor weight) -> Tensor
  self, weight: "grad.defined() ? prelu_backward(grad, self, weight) : std::tuple<Tensor, Tensor>()"

- name: prelu_backward(Tensor grad_output, Tensor self, Tensor weight) -> (Tensor, Tensor)
  grad_output, self, weight: prelu_double_backward(grads[0], grads[1], grad_output, self, weight)

- name: rrelu_with_noise(Tensor self, Tensor noise, Scalar lower=0.125, Scalar upper=0.3333333333333333, bool training=False, Generator? generator=None) -> Tensor
  self: rrelu_with_noise_backward(grad, self, noise, lower, upper, training, false)

- name: rrelu_with_noise_(Tensor(a!) self, Tensor noise, Scalar lower=0.125, Scalar upper=0.3333333333333333, bool training=False, Generator? generator=None) -> Tensor(a!)
  self: rrelu_with_noise_backward(grad, result, noise, lower, upper, training, true)

- name: _softmax(Tensor self, int dim, bool half_to_float) -> Tensor
  self: _softmax_backward_data(grad, result, dim, self)

- name: _sparse_softmax(Tensor self, int dim, bool half_to_float) -> Tensor
  self: _sparse_softmax_backward_data(grad, result, dim, self)

- name: _sparse_sparse_matmul(Tensor self, Tensor other) -> Tensor
  self: sparse_sparse_matmul_backward(grad, self, other, 0)
  other: sparse_sparse_matmul_backward(grad, self, other, 1)

- name: softplus(Tensor self, Scalar beta=1, Scalar threshold=20) -> Tensor
  self: softplus_backward(grad, self, beta, threshold, result)

- name: softshrink(Tensor self, Scalar lambd=0.5) -> Tensor
  self: softshrink_backward(grad, self, lambd)

- name: threshold(Tensor self, Scalar threshold, Scalar value) -> Tensor
  self: threshold_backward(grad, self, threshold)

- name: threshold_(Tensor(a!) self, Scalar threshold, Scalar value) -> Tensor(a!)
  self: threshold_backward(grad, result, threshold)

- name: reflection_pad1d(Tensor self, int[2] padding) -> Tensor
  self: reflection_pad1d_backward(grad, self, padding)

- name: reflection_pad2d(Tensor self, int[4] padding) -> Tensor
  self: reflection_pad2d_backward(grad, self, padding)

- name: replication_pad1d(Tensor self, int[2] padding) -> Tensor
  self: replication_pad1d_backward(grad, self, padding)

- name: replication_pad2d(Tensor self, int[4] padding) -> Tensor
  self: replication_pad2d_backward(grad, self, padding)

- name: replication_pad3d(Tensor self, int[6] padding) -> Tensor
  self: replication_pad3d_backward(grad, self, padding)

- name: upsample_linear1d(Tensor self, int[1] output_size, bool align_corners, float? scales=None) -> Tensor
  self: upsample_linear1d_backward(grad, output_size, self.sizes(), align_corners, scales)

- name: upsample_bilinear2d(Tensor self, int[2] output_size, bool align_corners, float? scales_h=None, float? scales_w=None) -> Tensor
  self: upsample_bilinear2d_backward(grad, output_size, self.sizes(), align_corners, scales_h, scales_w)

- name: upsample_bicubic2d(Tensor self, int[2] output_size, bool align_corners, float? scales_h=None, float? scales_w=None) -> Tensor
  self: upsample_bicubic2d_backward(grad, output_size, self.sizes(), align_corners, scales_h, scales_w)

- name: upsample_trilinear3d(Tensor self, int[3] output_size, bool align_corners, float? scales_d=None, float? scales_h=None, float? scales_w=None) -> Tensor
  self: upsample_trilinear3d_backward(grad, output_size, self.sizes(), align_corners, scales_d, scales_h, scales_w)

- name: upsample_nearest1d(Tensor self, int[1] output_size, float? scales=None) -> Tensor
  self: upsample_nearest1d_backward(grad, output_size, self.sizes(), scales)

- name: upsample_nearest2d(Tensor self, int[2] output_size, float? scales_h=None, float? scales_w=None) -> Tensor
  self: upsample_nearest2d_backward(grad, output_size, self.sizes(), scales_h, scales_w)

- name: upsample_nearest3d(Tensor self, int[3] output_size, float? scales_d=None, float? scales_h=None, float? scales_w=None) -> Tensor
  self: upsample_nearest3d_backward(grad, output_size, self.sizes(), scales_d, scales_h, scales_w)

- name: upsample_linear1d.vec(Tensor input, int[]? output_size, bool align_corners, float[]? scale_factors) -> Tensor
  input: upsample_linear1d_backward(grad, output_size, input.sizes(), align_corners, scale_factors)

- name: upsample_bilinear2d.vec(Tensor input, int[]? output_size, bool align_corners, float[]? scale_factors) -> Tensor
  input: upsample_bilinear2d_backward(grad, output_size, input.sizes(), align_corners, scale_factors)

- name: upsample_trilinear3d.vec(Tensor input, int[]? output_size, bool align_corners, float[]? scale_factors) -> Tensor
  input: upsample_trilinear3d_backward(grad, output_size, input.sizes(), align_corners, scale_factors)

- name: upsample_bicubic2d.vec(Tensor input, int[]? output_size, bool align_corners, float[]? scale_factors) -> Tensor
  input: upsample_bicubic2d_backward(grad, output_size, input.sizes(), align_corners, scale_factors)

- name: upsample_nearest1d.vec(Tensor input, int[]? output_size, float[]? scale_factors) -> Tensor
  input: upsample_nearest1d_backward(grad, output_size, input.sizes(), scale_factors)

- name: upsample_nearest2d.vec(Tensor input, int[]? output_size, float[]? scale_factors) -> Tensor
  input: upsample_nearest2d_backward(grad, output_size, input.sizes(), scale_factors)

- name: upsample_nearest3d.vec(Tensor input, int[]? output_size, float[]? scale_factors) -> Tensor
  input: upsample_nearest3d_backward(grad, output_size, input.sizes(), scale_factors)

- name: _adaptive_avg_pool2d(Tensor self, int[2] output_size) -> Tensor
  self: _adaptive_avg_pool2d_backward(grad, self)

- name: adaptive_avg_pool3d(Tensor self, int[3] output_size) -> Tensor
  self: adaptive_avg_pool3d_backward(grad, self)

- name: adaptive_max_pool2d(Tensor self, int[2] output_size) -> (Tensor, Tensor)
  self: adaptive_max_pool2d_backward(grad, self, result1)

- name: adaptive_max_pool3d(Tensor self, int[3] output_size) -> (Tensor, Tensor)
  self: adaptive_max_pool3d_backward(grad, self, result1)

- name: avg_pool2d(Tensor self, int[2] kernel_size, int[2] stride=[], int[2] padding=0, bool ceil_mode=False, bool count_include_pad=True, int? divisor_override=None) -> Tensor
  self: avg_pool2d_backward(grad, self, kernel_size, stride, padding, ceil_mode, count_include_pad, divisor_override)

- name: avg_pool3d(Tensor self, int[3] kernel_size, int[3] stride=[], int[3] padding=0, bool ceil_mode=False, bool count_include_pad=True, int? divisor_override=None) -> Tensor
  self: avg_pool3d_backward(grad, self, kernel_size, stride, padding, ceil_mode, count_include_pad, divisor_override)

- name: fractional_max_pool2d(Tensor self, int[2] kernel_size, int[2] output_size, Tensor random_samples) -> (Tensor, Tensor)
  self: fractional_max_pool2d_backward(grad, self, kernel_size, output_size, result1)

- name: fractional_max_pool3d(Tensor self, int[3] kernel_size, int[3] output_size, Tensor random_samples) -> (Tensor, Tensor)
  self: fractional_max_pool3d_backward(grad, self, kernel_size, output_size, result1)

- name: max_pool2d_with_indices(Tensor self, int[2] kernel_size, int[2] stride=[], int[2] padding=0, int[2] dilation=1, bool ceil_mode=False) -> (Tensor, Tensor)
  self: max_pool2d_with_indices_backward(grad, self, kernel_size, stride, padding, dilation, ceil_mode, result1)
  output_differentiability: [True, False]

- name: max_pool3d_with_indices(Tensor self, int[3] kernel_size, int[3] stride=[], int[3] padding=0, int[3] dilation=1, bool ceil_mode=False) -> (Tensor, Tensor)
  self: max_pool3d_with_indices_backward(grad, self, kernel_size, stride, padding, dilation, ceil_mode, result1)
  output_differentiability: [True, False]

- name: max_unpool2d(Tensor self, Tensor indices, int[2] output_size) -> Tensor
  self: max_unpool2d_backward(grad, self, indices, output_size)
  indices: non_differentiable

- name: max_unpool3d(Tensor self, Tensor indices, int[3] output_size, int[3] stride, int[3] padding) -> Tensor
  self: max_unpool3d_backward(grad, self, indices, output_size, stride, padding)
  indices: non_differentiable

- name: convolution_overrideable(Tensor input, Tensor weight, Tensor? bias, int[] stride, int[] padding, int[] dilation, bool transposed, int[] output_padding, int groups) -> Tensor
  input, weight, bias: "grad.defined() ? convolution_backward_overrideable(grad, input, weight, stride, padding, dilation, transposed, output_padding, groups, grad_input_mask) : std::tuple<Tensor, Tensor, Tensor>()"

- name: convolution_backward_overrideable(Tensor grad_output, Tensor input, Tensor weight, int[] stride, int[] padding, int[] dilation, bool transposed, int[] output_padding, int groups, bool[3] output_mask) -> (Tensor grad_input, Tensor grad_weight, Tensor grad_bias)
  grad_output, input, weight: _convolution_double_backward(grads[0], grads[1], grads[2], grad_output, weight, input, stride, padding, dilation, false, output_padding, groups, false, false, false, false, grad_input_mask)

- name: slow_conv_transpose2d(Tensor self, Tensor weight, int[2] kernel_size, Tensor? bias=None, int[2] stride=1, int[2] padding=0, int[2] output_padding=0, int[2] dilation=1) -> Tensor
  self, weight, bias: "grad.defined() ? slow_conv_transpose2d_backward(grad, self, weight, kernel_size, stride, padding, output_padding, dilation, empty_like(grad, at::MemoryFormat::Contiguous), empty_like(grad, at::MemoryFormat::Contiguous), grad_input_mask) : std::tuple<Tensor, Tensor, Tensor>()"

- name: slow_conv_transpose2d_backward.output_mask(Tensor grad_output, Tensor self, Tensor weight, int[2] kernel_size, int[2] stride, int[2] padding, int[2] output_padding, int[2] dilation, Tensor columns, Tensor ones, bool[3] output_mask) -> (Tensor grad_input, Tensor grad_weight, Tensor grad_bias)
  grad_output, self, weight: _convolution_double_backward(grads[0], grads[1], grads[2], grad_output, weight, self, stride, padding, dilation, true, output_padding, 1, false, false, false, false, grad_input_mask)

- name: slow_conv_transpose3d(Tensor self, Tensor weight, int[3] kernel_size, Tensor? bias=None, int[3] stride=1, int[3] padding=0, int[3] output_padding=0, int[3] dilation=1) -> Tensor
  self, weight, bias: "grad.defined() ? slow_conv_transpose3d_backward(grad, self, weight, kernel_size, stride, padding, output_padding, dilation, empty_like(grad, at::MemoryFormat::Preserve), empty_like(grad, at::MemoryFormat::Preserve), grad_input_mask) : std::tuple<Tensor, Tensor, Tensor>()"

- name: slow_conv_transpose3d_backward.output_mask(Tensor grad_output, Tensor self, Tensor weight, int[3] kernel_size, int[3] stride, int[3] padding, int[3] output_padding, int[3] dilation, Tensor finput, Tensor fgrad_input, bool[3] output_mask) -> (Tensor grad_input, Tensor grad_weight, Tensor grad_bias)
  grad_output, self, weight: _convolution_double_backward(grads[0], grads[1], grads[2], grad_output, weight, self, stride, padding, dilation, true, output_padding, 1, false, false, false, false, grad_input_mask)

- name: thnn_conv2d_forward(Tensor self, Tensor weight, int[2] kernel_size, Tensor? bias, int[2] stride, int[2] padding) -> (Tensor output, Tensor finput, Tensor fgrad_input)
  self, weight, bias: "grad.defined() ? thnn_conv2d_backward(grad, self, weight, kernel_size, stride, padding, finput, fgrad_input, grad_input_mask) : std::tuple<Tensor, Tensor, Tensor>()"

- name: thnn_conv2d_backward.output_mask(Tensor grad_output, Tensor self, Tensor weight, int[2] kernel_size, int[2] stride, int[2] padding, Tensor finput, Tensor fgrad_input, bool[3] output_mask) -> (Tensor grad_input, Tensor grad_weight, Tensor grad_bias)
  grad_output, self, weight: _convolution_double_backward(grads[0], grads[1], grads[2], grad_output, weight, self, stride, padding, {{1, 1}}, false, {{0, 0}}, 1, false, false, false, false, grad_input_mask)

- name: thnn_conv_depthwise2d_forward(Tensor self, Tensor weight, int[2] kernel_size, Tensor? bias, int[2] stride, int[2] padding, int[2] dilation) -> Tensor
  self, weight: "grad.defined() ? thnn_conv_depthwise2d_backward(grad.contiguous(), self, weight, kernel_size, stride, padding, dilation, grad_input_mask) : std::tuple<Tensor, Tensor>()"
  bias: grad.contiguous().view({grad.size(0), grad.size(1), -1}).sum(0).sum(1)

- name: thnn_conv_depthwise2d_backward.output_mask(Tensor grad_output, Tensor self, Tensor weight, int[2] kernel_size, int[2] stride, int[2] padding, int[2] dilation, bool[2] output_mask) -> (Tensor grad_input, Tensor grad_weight)
  grad_output, self, weight: _convolution_double_backward(grads[0], grads[1], {}, grad_output, weight, self, stride, padding, dilation, false, {{0, 0}}, self.size(1), false, false, false, false, grad_input_mask)

- name: conv_depthwise3d(Tensor self, Tensor weight, int[3] kernel_size, Tensor? bias, int[3] stride, int[3] padding, int[3] dilation) -> Tensor
  self, weight, bias: conv_depthwise3d_backward(grad.contiguous(), self, weight, kernel_size, stride, padding, dilation, grad_input_mask)

- name: conv_depthwise3d_backward.output_mask(Tensor grad_output, Tensor self, Tensor weight, int[3] kernel_size, int[3] stride, int[3] padding, int[3] dilation, bool[3] output_mask) -> (Tensor grad_input, Tensor grad_weight, Tensor grad_bias)
  grad_output, self, weight: _convolution_double_backward(grads[0], grads[1], grads[2], grad_output, weight, self, stride, padding, {{1, 1, 1}}, false, {{0, 0, 0}}, self.size(1), false, false, false, false, grad_input_mask)

- name: slow_conv3d_forward(Tensor self, Tensor weight, int[3] kernel_size, Tensor? bias, int[3] stride, int[3] padding) -> (Tensor output, Tensor finput, Tensor fgrad_input)
  self, weight, bias: "grad.defined() ? slow_conv3d_backward(grad, self, weight, kernel_size, stride, padding, finput, fgrad_input, grad_input_mask) : std::tuple<Tensor, Tensor, Tensor>()"

- name: slow_conv3d_backward.output_mask(Tensor grad_output, Tensor self, Tensor weight, int[3] kernel_size, int[3] stride, int[3] padding, Tensor finput, Tensor fgrad_input, bool[3] output_mask) -> (Tensor grad_input, Tensor grad_weight, Tensor grad_bias)
  grad_output, self, weight: _convolution_double_backward(grads[0], grads[1], grads[2], grad_output, weight, self, stride, padding, {{1, 1, 1}}, false, {{0, 0, 0}}, 1, false, false, false, false, grad_input_mask)

- name: slow_conv_dilated2d(Tensor self, Tensor weight, int[2] kernel_size, Tensor? bias=None, int[2] stride=1, int[2] padding=0, int[2] dilation=1) -> Tensor
  self, weight, bias: "grad.defined() ? slow_conv_dilated2d_backward(grad, self, weight, kernel_size, stride, padding, dilation, grad_input_mask) : std::tuple<Tensor, Tensor, Tensor>()"

- name: slow_conv_dilated2d_backward(Tensor grad_output, Tensor self, Tensor weight, int[2] kernel_size, int[2] stride, int[2] padding, int[2] dilation, bool[3] output_mask) -> (Tensor grad_input, Tensor grad_weight, Tensor grad_bias)
  grad_output, self, weight: _convolution_double_backward(grads[0], grads[1], grads[2], grad_output, weight, self, stride, padding, dilation, false, {{0, 0}}, 1, false, false, false, false, grad_input_mask)

- name: slow_conv_dilated3d(Tensor self, Tensor weight, int[3] kernel_size, Tensor? bias=None, int[3] stride=1, int[3] padding=0, int[3] dilation=1) -> Tensor
  self, weight, bias: "grad.defined() ? slow_conv_dilated3d_backward(grad, self, weight, kernel_size, stride, padding, dilation, grad_input_mask) : std::tuple<Tensor, Tensor, Tensor>()"

- name: slow_conv_dilated3d_backward(Tensor grad_output, Tensor self, Tensor weight, int[3] kernel_size, int[3] stride, int[3] padding, int[3] dilation, bool[3] output_mask) -> (Tensor grad_input, Tensor grad_weight, Tensor grad_bias)
  grad_output, self, weight: _convolution_double_backward(grads[0], grads[1], grads[2], grad_output, weight, self, stride, padding, dilation, false, {{0, 0, 0}}, 1, false, false, false, false, grad_input_mask)

- name: col2im(Tensor self, int[2] output_size, int[2] kernel_size, int[2] dilation, int[2] padding, int[2] stride) -> Tensor
  self: col2im_backward(grad, kernel_size, dilation, padding, stride)

- name: im2col(Tensor self, int[2] kernel_size, int[2] dilation, int[2] padding, int[2] stride) -> Tensor
  self: im2col_backward(grad, {self.size(2), self.size(3)}, kernel_size, dilation, padding, stride)

# NN double backwards support
- name: im2col_backward(Tensor grad_output, int[2] input_size, int[2] kernel_size, int[2] dilation, int[2] padding, int[2] stride) -> Tensor
  grad_output: im2col(grad, kernel_size, dilation, padding, stride)

- name: col2im_backward(Tensor grad_output, int[2] kernel_size, int[2] dilation, int[2] padding, int[2] stride) -> Tensor
  grad_output: col2im(grad, {grad_output.size(2), grad_output.size(3)}, kernel_size, dilation, padding, stride)

- name: _adaptive_avg_pool2d_backward(Tensor grad_output, Tensor self) -> Tensor
  grad_output: _adaptive_avg_pool2d(grad, { grad_output.size(-2), grad_output.size(-1) })
  self: zeros_like(self)

- name: adaptive_avg_pool3d_backward(Tensor grad_output, Tensor self) -> Tensor
  grad_output: adaptive_avg_pool3d(grad, { grad_output.size(-3), grad_output.size(-2), grad_output.size(-1) })
  self: zeros_like(self)

- name: adaptive_max_pool2d_backward(Tensor grad_output, Tensor self, Tensor indices) -> Tensor
  grad_output: max_pool_double_backward(grad, indices, 2)
  self: zeros_like(self)

- name: adaptive_max_pool3d_backward(Tensor grad_output, Tensor self, Tensor indices) -> Tensor
  grad_output: max_pool_double_backward(grad, indices, 3)
  self: zeros_like(self)

- name: avg_pool2d_backward(Tensor grad_output, Tensor self, int[2] kernel_size, int[2] stride, int[2] padding, bool ceil_mode, bool count_include_pad, int? divisor_override) -> Tensor
  grad_output: avg_pool2d(grad, kernel_size, stride, padding, ceil_mode, count_include_pad, divisor_override)
  self: zeros_like(self)

- name: avg_pool3d_backward(Tensor grad_output, Tensor self, int[3] kernel_size, int[3] stride, int[3] padding, bool ceil_mode, bool count_include_pad, int? divisor_override) -> Tensor
  grad_output: avg_pool3d(grad, kernel_size, stride, padding, ceil_mode, count_include_pad, divisor_override)
  self: zeros_like(self)

- name: elu_backward(Tensor grad_output, Scalar alpha, Scalar scale, Scalar input_scale, bool is_result, Tensor self_or_result) -> Tensor
  grad_output: elu_backward(grad, alpha, scale, input_scale, is_result, self_or_result)
  self_or_result: elu_double_backward(grad, grad_output, alpha, scale, input_scale, is_result, self_or_result)

- name: fractional_max_pool2d_backward(Tensor grad_output, Tensor self, int[2] kernel_size, int[2] output_size, Tensor indices) -> Tensor
  grad_output: max_pool_double_backward(grad, indices, 2)
  self: zeros_like(self)

- name: fractional_max_pool3d_backward(Tensor grad_output, Tensor self, int[3] kernel_size, int[3] output_size, Tensor indices) -> Tensor
  grad_output: max_pool_double_backward(grad, indices, 3)
  self: zeros_like(self)

- name: glu_backward(Tensor grad_output, Tensor self, int dim) -> Tensor
  grad_output: glu_double_backward_grad_output(grad, self, dim)
  self: glu_double_backward(grad, grad_output, self, dim)

- name: hardtanh_backward(Tensor grad_output, Tensor self, Scalar min_val, Scalar max_val) -> Tensor
  grad_output: hardtanh_backward(grad, self, min_val, max_val)
  self: zeros_like(grad)

- name: kl_div_backward(Tensor grad_output, Tensor self, Tensor target, int reduction=Mean, *, bool log_target=False) -> Tensor
  grad_output: kl_div_double_backward_grad_output(grad, self, target, reduction, log_target)
  self: zeros_like(grad)
  target: zeros_like(grad)

- name: l1_loss_backward(Tensor grad_output, Tensor self, Tensor target, int reduction) -> Tensor
  grad_output: l1_loss_double_backward_grad_output(grad, grad_output, self, target, reduction)
  self: l1_loss_double_backward(grad, grad_output, self, target, reduction)
  target: l1_loss_double_backward(grad, grad_output, target, target, reduction)

- name: log_sigmoid_backward(Tensor grad_output, Tensor self, Tensor buffer) -> Tensor
  grad_output: log_sigmoid_backward(grad, self, buffer)
  self: log_sigmoid_double_backward(grad * grad_output, self)

- name: _log_softmax_backward_data(Tensor grad_output, Tensor output, int dim, Tensor self) -> Tensor
  grad_output: grad.to(output.dtype()) - (grad.to(output.dtype()) * output.exp()).sum(dim, true)
  self: log_softmax_double_backward(grad.to(output.dtype()), grad_output, dim, output).to(self.dtype())

- name: leaky_relu_backward(Tensor grad_output, Tensor self, Scalar negative_slope, bool self_is_result) -> Tensor
  # self_is_result is always false here since double backward call is an out-of-place call, self is input itself
  grad_output: leaky_relu_backward(grad, self, negative_slope, false)
  self: zeros_like(grad)

- name: max_pool2d_with_indices_backward(Tensor grad_output, Tensor self, int[2] kernel_size, int[2] stride, int[2] padding, int[2] dilation, bool ceil_mode, Tensor indices) -> Tensor
  grad_output: max_pool_double_backward(grad, indices, 2)
  self: zeros_like(self)
  indices: non_differentiable

- name: max_pool3d_with_indices_backward(Tensor grad_output, Tensor self, int[3] kernel_size, int[3] stride, int[3] padding, int[3] dilation, bool ceil_mode, Tensor indices) -> Tensor
  grad_output: max_pool_double_backward(grad, indices, 3)
  self: zeros_like(self)
  indices: non_differentiable

- name: max_unpool2d_backward(Tensor grad_output, Tensor self, Tensor indices, int[2] output_size) -> Tensor
  grad_output: max_unpool2d(grad, indices, output_size)
  self: zeros_like(self)
  indices: non_differentiable

- name: mse_loss_backward(Tensor grad_output, Tensor self, Tensor target, int reduction) -> Tensor
  grad_output: mse_loss_double_backward_grad_output(grad, grad_output, self, target, reduction)
  self: mse_loss_double_backward(grad * grad_output, self, reduction)
  target: -mse_loss_double_backward(grad * grad_output, target, reduction)

- name: nll_loss_backward(Tensor grad_output, Tensor self, Tensor target, Tensor? weight, int reduction, int ignore_index, Tensor total_weight) -> Tensor
  grad_output: nll_loss(grad, target, weight, reduction, ignore_index)
  self: zeros_like(grad)
  target: non_differentiable

- name: nll_loss2d_backward(Tensor grad_output, Tensor self, Tensor target, Tensor? weight, int reduction, int ignore_index, Tensor total_weight) -> Tensor
  grad_output: nll_loss2d(grad, target, weight, reduction, ignore_index)
  self: zeros_like(grad)
  target: non_differentiable

- name: rrelu_with_noise_backward(Tensor grad_output, Tensor self, Tensor noise, Scalar lower, Scalar upper, bool training, bool self_is_result) -> Tensor
  # self_is_result is always false here since double backward call is an out-of-place call, self is input itself
  grad_output: rrelu_with_noise_backward(grad, self, noise, lower, upper, training, false)
  self: zeros_like(grad)

- name: reflection_pad1d_backward(Tensor grad_output, Tensor self, int[2] padding) -> Tensor
  grad_output: reflection_pad1d(grad, padding)
  self: zeros_like(self)

- name: reflection_pad2d_backward(Tensor grad_output, Tensor self, int[4] padding) -> Tensor
  grad_output: reflection_pad2d(grad, padding)
  self: zeros_like(self)

- name: replication_pad1d_backward(Tensor grad_output, Tensor self, int[2] padding) -> Tensor
  grad_output: replication_pad1d(grad, padding)
  self: zeros_like(self)

- name: replication_pad2d_backward(Tensor grad_output, Tensor self, int[4] padding) -> Tensor
  grad_output: replication_pad2d(grad, padding)
  self: zeros_like(self)

- name: replication_pad3d_backward(Tensor grad_output, Tensor self, int[6] padding) -> Tensor
  grad_output: replication_pad3d(grad, padding)
  self: zeros_like(self)

- name: smooth_l1_loss_backward(Tensor grad_output, Tensor self, Tensor target, int reduction, float beta) -> Tensor
  grad_output: smooth_l1_loss_double_backward_grad_output(grad, grad_output, self, target, reduction, beta)
  self: smooth_l1_loss_double_backward(grad * grad_output, self, target, reduction, beta)
  target: -smooth_l1_loss_double_backward(grad * grad_output, self, target, reduction, beta)

- name: huber_loss_backward(Tensor grad_output, Tensor self, Tensor target, int reduction, float delta) -> Tensor
  grad_output: huber_loss_double_backward_grad_output(grad, grad_output, self, target, reduction, delta)
  self: huber_loss_double_backward(grad * grad_output, self, target, reduction, delta)
  target: -huber_loss_double_backward(grad * grad_output, self, target, reduction, delta)

- name: softplus_backward(Tensor grad_output, Tensor self, Scalar beta, Scalar threshold, Tensor output) -> Tensor
  grad_output: softplus_backward(grad, self, beta, threshold, output)
  self: softplus_double_backward(grad * grad_output, self, beta, threshold)

- name: _softmax_backward_data(Tensor grad_output, Tensor output, int dim, Tensor self) -> Tensor
  grad_output: _softmax_backward_data(grad.to(output.dtype()), output, dim, self)
  self: softmax_double_backward(grad.to(output.dtype()), grad_output, dim, output).to(self.dtype())

- name: soft_margin_loss_backward(Tensor grad_output, Tensor self, Tensor target, int reduction) -> Tensor
  grad_output: soft_margin_loss_double_backward_grad_output(grad, grad_output, self, target, reduction)
  self: soft_margin_loss_double_backward(grad * grad_output, self, target, reduction)

- name: softshrink_backward(Tensor grad_output, Tensor self, Scalar lambd) -> Tensor
  grad_output: softshrink_backward(grad, self, lambd)
  self: zeros_like(grad)

- name: threshold_backward(Tensor grad_output, Tensor self, Scalar threshold) -> Tensor
  grad_output: threshold_backward(grad, self, threshold)
  self: zeros_like(grad)

- name: upsample_linear1d_backward(Tensor grad_output, int[1] output_size, int[3] input_size, bool align_corners, float? scales=None) -> Tensor
  grad_output: upsample_linear1d(grad, output_size, align_corners, scales)

- name: upsample_bilinear2d_backward(Tensor grad_output, int[2] output_size, int[4] input_size, bool align_corners, float? scales_h=None, float? scales_w=None) -> Tensor
  grad_output: upsample_bilinear2d(grad, output_size, align_corners, scales_h, scales_w)

- name: upsample_bicubic2d_backward(Tensor grad_output, int[2] output_size, int[4] input_size, bool align_corners, float? scales_h=None, float? scales_w=None) -> Tensor
  grad_output: upsample_bicubic2d(grad, output_size, align_corners, scales_h, scales_w)

- name: upsample_trilinear3d_backward(Tensor grad_output, int[3] output_size, int[5] input_size, bool align_corners, float? scales_d=None, float? scales_h=None, float? scales_w=None) -> Tensor
  grad_output: upsample_trilinear3d(grad, output_size, align_corners, scales_d, scales_h, scales_w)

- name: upsample_nearest1d_backward(Tensor grad_output, int[1] output_size, int[3] input_size, float? scales=None) -> Tensor
  grad_output: upsample_nearest1d(grad, output_size, scales)

- name: upsample_nearest2d_backward(Tensor grad_output, int[2] output_size, int[4] input_size, float? scales_h=None, float? scales_w=None) -> Tensor
  grad_output: upsample_nearest2d(grad, output_size, scales_h, scales_w)

- name: upsample_nearest3d_backward(Tensor grad_output, int[3] output_size, int[5] input_size, float? scales_d=None, float? scales_h=None, float? scales_w=None) -> Tensor
  grad_output: upsample_nearest3d(grad, output_size, scales_d, scales_h, scales_w)

- name: upsample_linear1d_backward.vec(Tensor grad_output, int[]? output_size, int[] input_size, bool align_corners, float[]? scale_factors) -> Tensor
  grad_output: upsample_linear1d(grad, output_size, align_corners, scale_factors)

- name: upsample_bilinear2d_backward.vec(Tensor grad_output, int[]? output_size, int[] input_size, bool align_corners, float[]? scale_factors) -> Tensor
  grad_output: upsample_bilinear2d(grad, output_size, align_corners, scale_factors)

- name: upsample_trilinear3d_backward.vec(Tensor grad_output, int[]? output_size, int[] input_size, bool align_corners, float[]? scale_factors) -> Tensor
  grad_output: upsample_trilinear3d(grad, output_size, align_corners, scale_factors)

- name: upsample_bicubic2d_backward.vec(Tensor grad_output, int[]? output_size, int[] input_size, bool align_corners, float[]? scale_factors) -> Tensor
  grad_output: upsample_bicubic2d(grad, output_size, align_corners, scale_factors)

- name: upsample_nearest1d_backward.vec(Tensor grad_output, int[]? output_size, int[] input_size, float[]? scale_factors) -> Tensor
  grad_output: upsample_nearest1d(grad, output_size, scale_factors)

- name: upsample_nearest2d_backward.vec(Tensor grad_output, int[]? output_size, int[] input_size, float[]? scale_factors) -> Tensor
  grad_output: upsample_nearest2d(grad, output_size, scale_factors)

- name: upsample_nearest3d_backward.vec(Tensor grad_output, int[]? output_size, int[] input_size, float[]? scale_factors) -> Tensor
  grad_output: upsample_nearest3d(grad, output_size, scale_factors)

- name: sigmoid_backward(Tensor grad_output, Tensor output) -> Tensor
  grad_output: sigmoid_backward(grad, output)
  output: grad * grad_output * (-2 * output + 1)

- name: tanh_backward(Tensor grad_output, Tensor output) -> Tensor
  grad_output: tanh_backward(grad, output.conj())
  output: grad.conj() * (-2 * output.conj() * grad_output)

# cudnn
- name: _cudnn_ctc_loss(Tensor log_probs, Tensor targets, int[] input_lengths, int[] target_lengths, int blank, bool deterministic, bool zero_infinity) -> (Tensor, Tensor)
  log_probs: _cudnn_ctc_loss_backward(grad, result0, result1, zero_infinity)

- name: cudnn_convolution_transpose(Tensor self, Tensor weight, int[] padding, int[] output_padding, int[] stride, int[] dilation, int groups, bool benchmark, bool deterministic, bool allow_tf32) -> Tensor
  self, weight: "grad.defined() ? cudnn_convolution_transpose_backward(self, grad, weight, padding, output_padding, stride, dilation, groups, benchmark, deterministic, allow_tf32, grad_input_mask) : std::tuple<Tensor, Tensor>()"

- name: cudnn_convolution_transpose_backward(Tensor self, Tensor grad_output, Tensor weight, int[] padding, int[] output_padding, int[] stride, int[] dilation, int groups, bool benchmark, bool deterministic, bool allow_tf32, bool[2] output_mask) -> (Tensor, Tensor)
  grad_output, self, weight: _convolution_double_backward(grads[0], grads[1], Tensor(), grad_output, weight, self, stride, padding, dilation, true, output_padding, groups, benchmark, deterministic, true, allow_tf32, grad_input_mask)

- name: cudnn_convolution(Tensor self, Tensor weight, int[] padding, int[] stride, int[] dilation, int groups, bool benchmark, bool deterministic, bool allow_tf32) -> Tensor
  self, weight: "grad.defined() ? cudnn_convolution_backward(self, grad, weight, padding, stride, dilation, groups, benchmark, deterministic, allow_tf32, grad_input_mask) : std::tuple<Tensor, Tensor>()"

- name: cudnn_convolution_backward(Tensor self, Tensor grad_output, Tensor weight, int[] padding, int[] stride, int[] dilation, int groups, bool benchmark, bool deterministic, bool allow_tf32, bool[2] output_mask) -> (Tensor, Tensor)
  grad_output, self, weight: _convolution_double_backward(grads[0], grads[1], Tensor(), grad_output, weight, self, stride, padding, dilation, false, std::vector<int64_t>(padding.size(), 0), groups, benchmark, deterministic, true, allow_tf32, grad_input_mask)

# The above backward definitions are equivalent to the definitions below.  Why do we bundle
# everything up?  It's because it's more convenient to define double backwards
# when there is a single function that manages everything.
#
# Unfortuantely, there's one downside to not doing it all in one day: we
# unconditionally save input and weight, even if weight/input gradients are not
# being computed.  That's too bad.
#
# input: cudnn_convolution_backward_input(input.sizes(), grad.contiguous(), weight, padding, stride, dilation, groups, benchmark, deterministic)
# weight: cudnn_convolution_backward_weight(weight.sizes(), grad.contiguous(), input, padding, stride, dilation, groups, benchmark, deterministic)
#
# input: cudnn_convolution_transpose_backward_input(grad.contiguous(), weight, padding, stride, dilation, groups, benchmark, deterministic)
# weight: cudnn_convolution_transpose_backward_weight(weight.sizes(), grad.contiguous(), input, padding, stride, dilation, groups, benchmark, deterministic)

- name: cudnn_grid_sampler(Tensor self, Tensor grid) -> Tensor output
  self, grid: "grad.defined() ? cudnn_grid_sampler_backward(self, grid, grad) : std::tuple<Tensor, Tensor>()"

- name: cudnn_affine_grid_generator(Tensor theta, int N, int C, int H, int W) -> Tensor grid
  theta: cudnn_affine_grid_generator_backward(grad, N, C, H, W)

# NB: Why is the backwards here so complicated?  CuDNN cannot be used to compute
# backward in evaluation mode, because the math for backward in evaluation mode
# is different (since the forward math is different), and CuDNN does not support
# it.  And in any case, you shouldn't be using this bn in evaluation mode,
# because it should be merged into the previous convolution (left for future
# work.)
# NB2: The quotes around the gradient are needed to appease YAML parsing rules.
- name: cudnn_batch_norm(Tensor input, Tensor weight, Tensor? bias, Tensor? running_mean, Tensor? running_var, bool training, float exponential_average_factor, float epsilon) -> (Tensor, Tensor, Tensor, Tensor)
  input, weight, bias: "grad.defined() ? (training ? cudnn_batch_norm_backward(input, grad.contiguous(input.suggest_memory_format()), weight, running_mean, running_var, result1, result2, epsilon, retain_variables ? result3.clone() : result3) : native_batch_norm_backward(grad, input, weight, running_mean, running_var, result1, result2, training, epsilon, grad_input_mask)) : std::tuple<Tensor, Tensor, Tensor>()"

# HACK: save_mean and save_var are going to be passed in as
# requires_grad variables (even though we'll never backprop through
# them) so we need to prevent the unpacking from triggering an error.
- name: cudnn_batch_norm_backward(Tensor input, Tensor grad_output, Tensor weight, Tensor? running_mean, Tensor? running_var, Tensor? save_mean, Tensor? save_var, float epsilon, Tensor reserveSpace) -> (Tensor, Tensor, Tensor)
  save_mean: not_implemented("cudnn_batch_norm_backward save_mean")
  save_var: not_implemented("cudnn_batch_norm_backward save_var")
  reserveSpace: not_implemented("cudnn_batch_norm_backward reserveSpace")
  input, weight, grad_output: batchnorm_double_backward(input, weight, grads[0], grads[1], grads[2], grad_output, running_mean, running_var, true, epsilon, save_mean, save_var, grad_input_mask)

# nnpack

- name: _nnpack_spatial_convolution(Tensor input, Tensor weight, Tensor? bias, int[2] padding, int[2] stride=1) -> Tensor
  # NNPACK does not support strided convolutions in the backwards path, which is the reason why we are using the closest available function that does here.
  input, weight, bias: "grad.defined() ? slow_conv_dilated2d_backward(grad, input, weight, std::vector<int64_t>{weight.size(2), weight.size(3)}, stride, padding, std::vector<int64_t>{1, 1}, grad_input_mask) : std::tuple<Tensor, Tensor, Tensor>()"

# Only frst three of _cudnn_rnn outputs can have gradients.
# _cudnn_rnn outputs: (output, hy, cy, reserve, weight_buf)
- name: _cudnn_rnn(Tensor input, Tensor[] weight, int weight_stride0, Tensor? weight_buf, Tensor hx, Tensor? cx, int mode, int hidden_size, int proj_size, int num_layers, bool batch_first, float dropout, bool train, bool bidirectional, int[] batch_sizes, Tensor? dropout_state) -> (Tensor, Tensor, Tensor, Tensor, Tensor)
  dropout_state: non_differentiable
  output_differentiability: [True, True, True, False, False]
  input, hx, cx, weight: "_cudnn_rnn_backward(input, weight, weight_stride0, result4, hx, cx, result0, grads[0], grads[1], grads[2], mode, hidden_size, proj_size, num_layers, batch_first, dropout, train, bidirectional, batch_sizes, dropout_state, retain_variables ? result3.clone() : result3, grad_input_mask)"

- name: _cudnn_rnn_backward(Tensor input, Tensor[] weight, int weight_stride0, Tensor weight_buf, Tensor hx, Tensor? cx, Tensor output, Tensor? grad_output, Tensor? grad_hy, Tensor? grad_cy, int mode, int hidden_size, int proj_size, int num_layers, bool batch_first, float dropout, bool train, bool bidirectional, int[] batch_sizes, Tensor? dropout_state, Tensor reserve, bool[4] output_mask) -> (Tensor, Tensor, Tensor, Tensor[])
  dropout_state: non_differentiable
  input: not_implemented("_cudnn_rnn_backward", kCudnnDoubleBackwardMsg)
  weight: not_implemented_list("_cudnn_rnn_backward", kCudnnDoubleBackwardMsg)
  hx: not_implemented("_cudnn_rnn_backward", kCudnnDoubleBackwardMsg)
  cx: not_implemented("_cudnn_rnn_backward", kCudnnDoubleBackwardMsg)
  output: not_implemented("_cudnn_rnn_backward", kCudnnDoubleBackwardMsg)
  grad_output: not_implemented("_cudnn_rnn_backward", kCudnnDoubleBackwardMsg)
  grad_hy: not_implemented("_cudnn_rnn_backward", kCudnnDoubleBackwardMsg)
  grad_cy: not_implemented("_cudnn_rnn_backward", kCudnnDoubleBackwardMsg)

# miopen

- name: miopen_convolution_transpose(Tensor self, Tensor weight, Tensor? bias, int[] padding, int[] output_padding, int[] stride, int[] dilation, int groups, bool benchmark, bool deterministic) -> Tensor
  self, weight, bias: "grad.defined() ? miopen_convolution_transpose_backward(self, grad, weight, padding, output_padding, stride, dilation, groups, benchmark, deterministic, grad_input_mask) : std::tuple<Tensor, Tensor, Tensor>()"

- name: miopen_convolution_transpose_backward(Tensor self, Tensor grad_output, Tensor weight, int[] padding, int[] output_padding, int[] stride, int[] dilation, int groups, bool benchmark, bool deterministic, bool[3] output_mask) -> (Tensor, Tensor, Tensor)
  grad_output, self, weight: _convolution_double_backward(grads[0], grads[1], grads[2], grad_output, weight, self, stride, padding, dilation, true, output_padding, groups, benchmark, deterministic, true, false, grad_input_mask)

- name: miopen_convolution(Tensor self, Tensor weight, Tensor? bias, int[] padding, int[] stride, int[] dilation, int groups, bool benchmark, bool deterministic) -> Tensor
  self, weight, bias: "grad.defined() ? miopen_convolution_backward(self, grad, weight, padding, stride, dilation, groups, benchmark, deterministic, grad_input_mask) : std::tuple<Tensor, Tensor, Tensor>()"

- name: miopen_convolution_backward(Tensor self, Tensor grad_output, Tensor weight, int[] padding, int[] stride, int[] dilation, int groups, bool benchmark, bool deterministic, bool[3] output_mask) -> (Tensor, Tensor, Tensor)
  grad_output, self, weight: _convolution_double_backward(grads[0], grads[1], grads[2], grad_output, weight, self, stride, padding, dilation, false, std::vector<int64_t>(padding.size(), 0), groups, benchmark, deterministic, true, false, grad_input_mask)

- name: miopen_depthwise_convolution(Tensor self, Tensor weight, Tensor? bias, int[] padding, int[] stride, int[] dilation, int groups, bool benchmark, bool deterministic) -> Tensor
  self, weight, bias: "grad.defined() ? miopen_depthwise_convolution_backward(self, grad, weight, padding, stride, dilation, groups, benchmark, deterministic, grad_input_mask) : std::tuple<Tensor, Tensor, Tensor>()"

- name: miopen_depthwise_convolution_backward(Tensor self, Tensor grad_output, Tensor weight, int[] padding, int[] stride, int[] dilation, int groups, bool benchmark, bool deterministic, bool[3] output_mask) -> (Tensor, Tensor, Tensor)
  grad_output, self, weight: _convolution_double_backward(grads[0], grads[1], grads[2], grad_output, weight, self, stride, padding, dilation, false, std::vector<int64_t>(padding.size(), 0), groups, benchmark, deterministic, true, false, grad_input_mask)

- name: miopen_batch_norm(Tensor input, Tensor weight, Tensor? bias, Tensor? running_mean, Tensor? running_var, bool training, float exponential_average_factor, float epsilon) -> (Tensor, Tensor, Tensor)
  input, weight, bias: "grad.defined() ? (training ? miopen_batch_norm_backward(input, grad.contiguous(), weight, running_mean, running_var, result1, result2, epsilon) : native_batch_norm_backward(grad, input, weight, running_mean, running_var, result1, result2, training, epsilon, grad_input_mask)) : std::tuple<Tensor, Tensor, Tensor>()"

- name: miopen_batch_norm_backward(Tensor input, Tensor grad_output, Tensor weight, Tensor? running_mean, Tensor? running_var, Tensor? save_mean, Tensor? save_var, float epsilon) -> (Tensor, Tensor, Tensor)
  save_mean: not_implemented("miopen_batch_norm_backward save_mean")
  save_var: not_implemented("miopen_batch_norm_backward save_var")
  input, weight, grad_output: batchnorm_double_backward(input, weight, grads[0], grads[1], grads[2], grad_output, running_mean, running_var, true, epsilon, save_mean, save_var, grad_input_mask)

- name: miopen_rnn(Tensor input, Tensor[] weight, int weight_stride0, Tensor hx, Tensor? cx, int mode, int hidden_size, int num_layers, bool batch_first, float dropout, bool train, bool bidirectional, int[] batch_sizes, Tensor? dropout_state) -> (Tensor, Tensor, Tensor, Tensor, Tensor)
  dropout_state: non_differentiable
  output_differentiability: [True, True, True, False, False]
  input, hx, cx, weight: "miopen_rnn_backward(input, weight, weight_stride0, result4, hx, cx, result0, grads[0], grads[1], grads[2], mode, hidden_size, num_layers, batch_first, dropout, train, bidirectional, batch_sizes, dropout_state, retain_variables ? result3.clone() : result3, grad_input_mask)"

- name: miopen_rnn_backward(Tensor input, Tensor[] weight, int weight_stride0, Tensor weight_buf, Tensor hx, Tensor? cx, Tensor output, Tensor? grad_output, Tensor? grad_hy, Tensor? grad_cy, int mode, int hidden_size, int num_layers, bool batch_first, float dropout, bool train, bool bidirectional, int[] batch_sizes, Tensor? dropout_state, Tensor reserve, bool[4] output_mask) -> (Tensor, Tensor, Tensor, Tensor[])
  dropout_state: non_differentiable

# mkldnn
- name: mkldnn_convolution(Tensor self, Tensor weight, Tensor? bias, int[] padding, int[] stride, int[] dilation, int groups) -> Tensor
  self, weight, bias: "grad.defined() ? mkldnn_convolution_backward(self, grad, weight, padding, stride, dilation, groups, grad_input_mask) : std::tuple<Tensor, Tensor, Tensor>()"

- name: mkldnn_convolution_backward(Tensor self, Tensor grad_output, Tensor weight, int[] padding, int[] stride, int[] dilation, int groups, bool[3] output_mask) -> (Tensor, Tensor, Tensor)
  grad_output, self, weight: _convolution_double_backward(grads[0], grads[1], grads[2], grad_output, weight, self, stride, padding, dilation, false, std::vector<int64_t>(padding.size(), 0), groups, false, false, false, false, grad_input_mask)

- name: mkldnn_linear(Tensor self, Tensor weight, Tensor? bias=None) -> Tensor
  self, weight, bias: mkldnn_linear_backward(self, grad, weight, grad_input_mask)

- name: mkldnn_max_pool2d(Tensor self, int[2] kernel_size, int[2] stride=[], int[2] padding=0, int[2] dilation=1, bool ceil_mode=False) -> Tensor
  self: mkldnn_max_pool2d_backward(grad, result, self, kernel_size, stride, padding, dilation, ceil_mode)

- name: mkldnn_max_pool3d(Tensor self, int[3] kernel_size, int[3] stride=[], int[3] padding=0, int[3] dilation=1, bool ceil_mode=False) -> Tensor
  self: mkldnn_max_pool3d_backward(grad, result, self, kernel_size, stride, padding, dilation, ceil_mode)

- name: mkldnn_adaptive_avg_pool2d(Tensor self, int[2] output_size) -> Tensor
  self: mkldnn_adaptive_avg_pool2d_backward(grad, self)

- name: _mkldnn_reshape(Tensor self, int[] shape) -> Tensor
  self: grad.reshape(self.sizes())

# fft
- name: _fft_r2c(Tensor self, int[] dim, int normalization, bool onesided) -> Tensor
  self: fft_r2c_backward(grad, dim, normalization, onesided, self.size(dim.back()))

- name: _fft_c2r(Tensor self, int[] dim, int normalization, int last_dim_size) -> Tensor
  self: fft_c2r_backward(grad, dim, normalization)

- name: _fft_c2c(Tensor self, int[] dim, int normalization, bool forward) -> Tensor
  self: _fft_c2c(grad, dim, normalization, !forward)

- name: unbind.int(Tensor(a) self, int dim=0) -> Tensor(a)[]
  self: unbind_backward(grads, dim)

- name: stack(Tensor[] tensors, int dim=0) -> Tensor
  tensors: "grad.defined() ? unbind(grad, dim) : std::vector<Tensor>(tensors.size())"

# fused RNN kernels

# Only frst two of _thnn_fused_lstm_cell outputs can have gradients.
# _thnn_fused_lstm_cell outputs: (hy, cy, workspace)
- name: _thnn_fused_lstm_cell(Tensor input_gates, Tensor hidden_gates, Tensor cx, Tensor? input_bias=None, Tensor? hidden_bias=None) -> (Tensor, Tensor, Tensor)
  output_differentiability: [True, True, False]
  input_gates, hidden_gates, cx, input_bias, hidden_bias: "GradMode::is_enabled() ? _thnn_differentiable_lstm_cell_backward(grads[0], grads[1], input_gates, hidden_gates, input_bias, hidden_bias, cx, result1) : _thnn_fused_lstm_cell_backward(grads[0], grads[1], cx, result1, result2, input_bias.defined())"

- name: _thnn_fused_gru_cell(Tensor input_gates, Tensor hidden_gates, Tensor hx, Tensor? input_bias=None, Tensor? hidden_bias=None) -> (Tensor, Tensor)
  input_gates, hidden_gates, hx, input_bias, hidden_bias: "grad.defined() ? (GradMode::is_enabled() ? _thnn_differentiable_gru_cell_backward(grad, input_gates, hidden_gates, hx, input_bias, hidden_bias) : _thnn_fused_gru_cell_backward(grad, result1, input_bias.defined())) : std::tuple<Tensor, Tensor, Tensor, Tensor, Tensor>()"

# PackedSequence helpers
- name: _pack_padded_sequence(Tensor input, Tensor lengths, bool batch_first) -> (Tensor, Tensor)
  input: _pack_padded_sequence_backward(grad, input.sizes(), result1, batch_first)

- name: std_mean.dim(Tensor self, int[1] dim, bool unbiased=True, bool keepdim=False) -> (Tensor, Tensor)
  self: var_std_mean_backward(grads, self, result0, result1, dim, unbiased, keepdim, true)

- name: var_mean.dim(Tensor self, int[1] dim, bool unbiased=True, bool keepdim=False) -> (Tensor, Tensor)
  self: var_std_mean_backward(grads, self, result0, result1, dim, unbiased, keepdim, false)

- name: std_mean(Tensor self, bool unbiased=True) -> (Tensor, Tensor)
  self: var_std_mean_backward(grads, self, result0, result1, unbiased, true)

- name: var_mean(Tensor self, bool unbiased=True) -> (Tensor, Tensor)
  self: var_std_mean_backward(grads, self, result0, result1, unbiased, false)

# TH wrappers
- name: eq.Scalar(Tensor self, Scalar other) -> Tensor
  output_differentiability: [False]

- name: eq.Tensor(Tensor self, Tensor other) -> Tensor
  output_differentiability: [False]

- name: ge.Scalar(Tensor self, Scalar other) -> Tensor
  output_differentiability: [False]

- name: ge.Tensor(Tensor self, Tensor other) -> Tensor
  output_differentiability: [False]

- name: gt.Scalar(Tensor self, Scalar other) -> Tensor
  output_differentiability: [False]

- name: gt.Tensor(Tensor self, Tensor other) -> Tensor
  output_differentiability: [False]

- name: le.Scalar(Tensor self, Scalar other) -> Tensor
  output_differentiability: [False]

- name: le.Tensor(Tensor self, Tensor other) -> Tensor
  output_differentiability: [False]

- name: lt.Scalar(Tensor self, Scalar other) -> Tensor
  output_differentiability: [False]

- name: lt.Tensor(Tensor self, Tensor other) -> Tensor
  output_differentiability: [False]

- name: ne.Scalar(Tensor self, Scalar other) -> Tensor
  output_differentiability: [False]

- name: ne.Tensor(Tensor self, Tensor other) -> Tensor
  output_differentiability: [False]

- name: multinomial(Tensor self, int num_samples, bool replacement=False, *, Generator? generator=None) -> Tensor
  output_differentiability: [False]

- name: nonzero(Tensor self) -> Tensor
  output_differentiability: [False]<|MERGE_RESOLUTION|>--- conflicted
+++ resolved
@@ -1027,14 +1027,9 @@
 - name: sinh(Tensor self) -> Tensor
   self: grad * self.cosh().conj()
 
-<<<<<<< HEAD
-- name: slice.Tensor(Tensor(a) self, int dim=0, int start=0, int end=9223372036854775807, int step=1) -> Tensor(a)
-  self: slice_backward(grad, self.sizes(), dim, start, end, step)
-  result: auto_linear
-=======
 - name: slice.Tensor(Tensor(a) self, int dim=0, int? start=0, int? end=9223372036854775807, int step=1) -> Tensor(a)
   self: slice_backward_wrapper(grad, self.sizes(), dim, start, end, step)
->>>>>>> 7b939d93
+  result: auto_linear
 
 - name: slogdet(Tensor self) -> (Tensor sign, Tensor logabsdet)
   self: slogdet_backward(grad, self, sign, logabsdet)
