--- conflicted
+++ resolved
@@ -3,8 +3,7 @@
 import functools
 import sys
 from collections import namedtuple
-from typing import Any, Callable, Mapping, Optional, Sequence, Tuple, Type, TypeVar, Union
-
+from typing import Any, Callable, Mapping, Optional, Sequence, Tuple, Type, TypeVar
 
 import torch
 from torch import Tensor
@@ -155,9 +154,8 @@
     return a, b
 
 
-<<<<<<< HEAD
 _Trace = namedtuple(
-    "Trace",
+    "_Trace",
     (
         "total_elements",
         "total_mismatches",
@@ -168,31 +166,30 @@
         "max_rel_diff_idx",
     ),
 )
-=======
-_Trace = namedtuple("_Trace", ("total", "abs", "rel", "idx", "diff", "a", "b"))
->>>>>>> 09c0bb4f
-
-
-def _trace_mismatches(a: torch.Tensor, b: torch.Tensor, mismatches: torch.Tensor) -> _Trace:
-    """Traces mismatches and returns the found information.
-
-    The returned named tuple has the following fields:
-    - total_elements (int): Total number of values.
-    - total_mismatches (int): Total number of mismatches.
-    - mismatch_ratio (float): Quotient of total mismatches and total elements.
-    - max_abs_diff (Union[int, float]): Greatest absolute difference of :attr:`a` and :attr:`b`.
-    - max_abs_diff_idx (Union[int, Tuple[int, ...]]): Index of greatest absolute difference.
-    - max_rel_diff (Union[int, float]): Greatest relative difference of :attr:`a` and :attr:`b`.
-    - max_rel_diff_idx (Union[int, Tuple[int, ...]]): Index of greatest relative difference.
-
-    For ``max_abs_diff`` and ``max_rel_diff`` the returned type depends on the :attr:`~torch.Tensor.dtype` of
-    :attr:`a` and :attr:`b`.
+
+
+def _trace_mismatches(a: Tensor, b: Tensor, mismatches: Tensor) -> _Trace:
+    """Traces mismatches.
 
     Args:
         a (Tensor): First tensor.
         b (Tensor): Second tensor.
         mismatches (Tensor): Boolean mask of the same shape as :attr:`a` and :attr:`b` that indicates the
             location of mismatches.
+
+    Returns:
+        (NamedTuple): Mismatch diagnostics with the following fields:
+
+            - total_elements (int): Total number of values.
+            - total_mismatches (int): Total number of mismatches.
+            - mismatch_ratio (float): Quotient of total mismatches and total elements.
+            - max_abs_diff (Union[int, float]): Greatest absolute difference of :attr:`a` and :attr:`b`.
+            - max_abs_diff_idx (Union[int, Tuple[int, ...]]): Index of greatest absolute difference.
+            - max_rel_diff (Union[int, float]): Greatest relative difference of :attr:`a` and :attr:`b`.
+            - max_rel_diff_idx (Union[int, Tuple[int, ...]]): Index of greatest relative difference.
+
+            The returned type of ``max_abs_diff`` and ``max_rel_diff`` depends on the :attr:`~torch.Tensor.dtype` of
+            :attr:`a` and :attr:`b`.
     """
     total_elements = mismatches.numel()
     total_mismatches = torch.sum(mismatches).item()
