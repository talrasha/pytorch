<<<<<<< HEAD
import logging
=======
from typing import Optional, Any

>>>>>>> 3ff47edd
import torch
from torch import Tensor
from torch.nn.parameter import Parameter, UninitializedParameter, UninitializedBuffer

from .. import functional as F
from .. import init
from ._functions import SyncBatchNorm as sync_batch_norm
from .lazy import LazyModuleMixin
from .module import Module


class _NormBase(Module):
    """Common base of _InstanceNorm and _BatchNorm"""

    _version = 2
    __constants__ = ["track_running_stats", "momentum", "eps", "num_features", "affine"]
    num_features: int
    eps: float
    momentum: float
    affine: bool
    track_running_stats: bool
    # WARNING: weight and bias purposely not defined here.
    # See https://github.com/pytorch/pytorch/issues/39670

    def __init__(
        self,
        num_features: int,
        eps: float = 1e-5,
        momentum: float = 0.1,
        affine: bool = True,
        track_running_stats: bool = True,
    ) -> None:
        super(_NormBase, self).__init__()
        self.num_features = num_features
        self.eps = eps
        self.momentum = momentum
        self.affine = affine
        self.track_running_stats = track_running_stats
        if self.affine:
            self.weight = Parameter(torch.empty(num_features))
            self.bias = Parameter(torch.empty(num_features))
        else:
            self.register_parameter("weight", None)
            self.register_parameter("bias", None)
        if self.track_running_stats:
            self.register_buffer("running_mean", torch.zeros(num_features))
            self.register_buffer("running_var", torch.ones(num_features))
            self.register_buffer(
                "num_batches_tracked", torch.tensor(0, dtype=torch.long)
            )
        else:
            self.register_buffer("running_mean", None)
            self.register_buffer("running_var", None)
            self.register_buffer("num_batches_tracked", None)
        self.reset_parameters()

    def reset_running_stats(self) -> None:
        if self.track_running_stats:
            # running_mean/running_var/num_batches... are registered at runtime depending
            # if self.track_running_stats is on
            self.running_mean.zero_()  # type: ignore[operator]
            self.running_var.fill_(1)  # type: ignore[operator]
            self.num_batches_tracked.zero_()  # type: ignore[operator]

    def reset_parameters(self) -> None:
        self.reset_running_stats()
        if self.affine:
            init.ones_(self.weight)
            init.zeros_(self.bias)

    def _check_input_dim(self, input):
        raise NotImplementedError

    def extra_repr(self):
        return (
            "{num_features}, eps={eps}, momentum={momentum}, affine={affine}, "
            "track_running_stats={track_running_stats}".format(**self.__dict__)
        )

    def _load_from_state_dict(
        self,
        state_dict,
        prefix,
        local_metadata,
        strict,
        missing_keys,
        unexpected_keys,
        error_msgs,
    ):
        version = local_metadata.get("version", None)

        if (version is None or version < 2) and self.track_running_stats:
            # at version 2: added num_batches_tracked buffer
            #               this should have a default value of 0
            num_batches_tracked_key = prefix + "num_batches_tracked"
            if num_batches_tracked_key not in state_dict:
                state_dict[num_batches_tracked_key] = torch.tensor(0, dtype=torch.long)

        super(_NormBase, self)._load_from_state_dict(
            state_dict,
            prefix,
            local_metadata,
            strict,
            missing_keys,
            unexpected_keys,
            error_msgs,
        )


class _BatchNorm(_NormBase):
    def __init__(
        self,
        num_features,
        eps=1e-5,
        momentum=0.1,
        affine=True,
        track_running_stats=True,
    ):
        super(_BatchNorm, self).__init__(
            num_features, eps, momentum, affine, track_running_stats
        )

    def forward(self, input: Tensor) -> Tensor:
        self._check_input_dim(input)

        # exponential_average_factor is set to self.momentum
        # (when it is available) only so that it gets updated
        # in ONNX graph when this node is exported to ONNX.
        if self.momentum is None:
            exponential_average_factor = 0.0
        else:
            exponential_average_factor = self.momentum

        if self.training and self.track_running_stats:
            # TODO: if statement only here to tell the jit to skip emitting this when it is None
            if self.num_batches_tracked is not None:  # type: ignore
                self.num_batches_tracked = self.num_batches_tracked + 1  # type: ignore
                if self.momentum is None:  # use cumulative moving average
                    exponential_average_factor = 1.0 / float(self.num_batches_tracked)
                else:  # use exponential moving average
                    exponential_average_factor = self.momentum

        r"""
        Decide whether the mini-batch stats should be used for normalization rather than the buffers.
        Mini-batch stats are used in training mode, and in eval mode when buffers are None.
        """
        if self.training:
            bn_training = True
        else:
            bn_training = (self.running_mean is None) and (self.running_var is None)

        r"""
        Buffers are only updated if they are to be tracked and we are in training mode. Thus they only need to be
        passed when the update should occur (i.e. in training mode when they are tracked), or when buffer stats are
        used for normalization (i.e. in eval mode when buffers are not None).
        """
        assert self.running_mean is None or isinstance(self.running_mean, torch.Tensor)
        assert self.running_var is None or isinstance(self.running_var, torch.Tensor)
        return F.batch_norm(
            input,
            # If buffers are not to be tracked, ensure that they won't be updated
            self.running_mean
            if not self.training or self.track_running_stats
            else None,
            self.running_var if not self.training or self.track_running_stats else None,
            self.weight,
            self.bias,
            bn_training,
            exponential_average_factor,
            self.eps,
        )


class _LazyBatchNorm(LazyModuleMixin, _BatchNorm):

    weight: UninitializedParameter  # type: ignore[assignment]
    bias: UninitializedParameter  # type: ignore[assignment]

    def __init__(self, eps=1e-5, momentum=0.1, affine=True, track_running_stats=True):
        super(_LazyBatchNorm, self).__init__(
            # affine and track_running_stats are hardcoded to False to
            # avoid creating tensors that will soon be overwritten.
            0,
            eps,
            momentum,
            False,
            False,
        )
        self.affine = affine
        self.track_running_stats = track_running_stats
        if self.affine:
            self.weight = UninitializedParameter()
            self.bias = UninitializedParameter()
        if self.track_running_stats:
            self.running_mean = UninitializedBuffer()
            self.running_var = UninitializedBuffer()
            self.num_batches_tracked = torch.tensor(0, dtype=torch.long)

    def reset_parameters(self) -> None:
        if not self.has_uninitialized_params() and self.num_features != 0:
            super().reset_parameters()

    def initialize_parameters(self, input) -> None:  # type: ignore
        if self.has_uninitialized_params():
            self.num_features = input.shape[1]
            if self.affine:
                assert isinstance(self.weight, UninitializedParameter)
                assert isinstance(self.bias, UninitializedParameter)
                self.weight.materialize((self.num_features,))
                self.bias.materialize((self.num_features,))
            if self.track_running_stats:
                self.running_mean.materialize((self.num_features,))
                self.running_var.materialize((self.num_features,))
            self.reset_parameters()


class BatchNorm1d(_BatchNorm):
    r"""Applies Batch Normalization over a 2D or 3D input (a mini-batch of 1D
    inputs with optional additional channel dimension) as described in the paper
    `Batch Normalization: Accelerating Deep Network Training by Reducing
    Internal Covariate Shift <https://arxiv.org/abs/1502.03167>`__ .

    .. math::

        y = \frac{x - \mathrm{E}[x]}{\sqrt{\mathrm{Var}[x] + \epsilon}} * \gamma + \beta

    The mean and standard-deviation are calculated per-dimension over
    the mini-batches and :math:`\gamma` and :math:`\beta` are learnable parameter vectors
    of size `C` (where `C` is the input size). By default, the elements of :math:`\gamma` are set
    to 1 and the elements of :math:`\beta` are set to 0. The standard-deviation is calculated
    via the biased estimator, equivalent to `torch.var(input, unbiased=False)`.

    Also by default, during training this layer keeps running estimates of its
    computed mean and variance, which are then used for normalization during
    evaluation. The running estimates are kept with a default :attr:`momentum`
    of 0.1.

    If :attr:`track_running_stats` is set to ``False``, this layer then does not
    keep running estimates, and batch statistics are instead used during
    evaluation time as well.

    .. note::
        This :attr:`momentum` argument is different from one used in optimizer
        classes and the conventional notion of momentum. Mathematically, the
        update rule for running statistics here is
        :math:`\hat{x}_\text{new} = (1 - \text{momentum}) \times \hat{x} + \text{momentum} \times x_t`,
        where :math:`\hat{x}` is the estimated statistic and :math:`x_t` is the
        new observed value.

    Because the Batch Normalization is done over the `C` dimension, computing statistics
    on `(N, L)` slices, it's common terminology to call this Temporal Batch Normalization.

    Args:
        num_features: :math:`C` from an expected input of size
            :math:`(N, C, L)` or :math:`L` from input of size :math:`(N, L)`
        eps: a value added to the denominator for numerical stability.
            Default: 1e-5
        momentum: the value used for the running_mean and running_var
            computation. Can be set to ``None`` for cumulative moving average
            (i.e. simple average). Default: 0.1
        affine: a boolean value that when set to ``True``, this module has
            learnable affine parameters. Default: ``True``
        track_running_stats: a boolean value that when set to ``True``, this
            module tracks the running mean and variance, and when set to ``False``,
            this module does not track such statistics, and initializes statistics
            buffers :attr:`running_mean` and :attr:`running_var` as ``None``.
            When these buffers are ``None``, this module always uses batch statistics.
            in both training and eval modes. Default: ``True``

    Shape:
        - Input: :math:`(N, C)` or :math:`(N, C, L)`
        - Output: :math:`(N, C)` or :math:`(N, C, L)` (same shape as input)

    Examples::

        >>> # With Learnable Parameters
        >>> m = nn.BatchNorm1d(100)
        >>> # Without Learnable Parameters
        >>> m = nn.BatchNorm1d(100, affine=False)
        >>> input = torch.randn(20, 100)
        >>> output = m(input)
    """

    def _check_input_dim(self, input):
        if input.dim() != 2 and input.dim() != 3:
            raise ValueError(
                "expected 2D or 3D input (got {}D input)".format(input.dim())
            )


class LazyBatchNorm1d(_LazyBatchNorm):
    r"""A :class:`torch.nn.BatchNorm1d` module with lazy initialization of
    the ``num_features`` argument of the :class:`BatchNorm1d` that is inferred
    from the ``input.size(1)``.
    The attributes that will be lazily initialized are `weight`, `bias`,
    `running_mean` and `running_var`.

    Check the :class:`torch.nn.modules.lazy.LazyModuleMixin` for further documentation
    on lazy modules and their limitations.

    Args:
        eps: a value added to the denominator for numerical stability.
            Default: 1e-5
        momentum: the value used for the running_mean and running_var
            computation. Can be set to ``None`` for cumulative moving average
            (i.e. simple average). Default: 0.1
        affine: a boolean value that when set to ``True``, this module has
            learnable affine parameters. Default: ``True``
        track_running_stats: a boolean value that when set to ``True``, this
            module tracks the running mean and variance, and when set to ``False``,
            this module does not track such statistics, and initializes statistics
            buffers :attr:`running_mean` and :attr:`running_var` as ``None``.
            When these buffers are ``None``, this module always uses batch statistics.
            in both training and eval modes. Default: ``True``
    """

    cls_to_become = BatchNorm1d  # type: ignore[assignment]

    def _check_input_dim(self, input):
        if input.dim() != 2 and input.dim() != 3:
            raise ValueError(
                "expected 2D or 3D input (got {}D input)".format(input.dim())
            )


class BatchNorm2d(_BatchNorm):
    r"""Applies Batch Normalization over a 4D input (a mini-batch of 2D inputs
    with additional channel dimension) as described in the paper
    `Batch Normalization: Accelerating Deep Network Training by Reducing
    Internal Covariate Shift <https://arxiv.org/abs/1502.03167>`__ .

    .. math::

        y = \frac{x - \mathrm{E}[x]}{ \sqrt{\mathrm{Var}[x] + \epsilon}} * \gamma + \beta

    The mean and standard-deviation are calculated per-dimension over
    the mini-batches and :math:`\gamma` and :math:`\beta` are learnable parameter vectors
    of size `C` (where `C` is the input size). By default, the elements of :math:`\gamma` are set
    to 1 and the elements of :math:`\beta` are set to 0. The standard-deviation is calculated
    via the biased estimator, equivalent to `torch.var(input, unbiased=False)`.

    Also by default, during training this layer keeps running estimates of its
    computed mean and variance, which are then used for normalization during
    evaluation. The running estimates are kept with a default :attr:`momentum`
    of 0.1.

    If :attr:`track_running_stats` is set to ``False``, this layer then does not
    keep running estimates, and batch statistics are instead used during
    evaluation time as well.

    .. note::
        This :attr:`momentum` argument is different from one used in optimizer
        classes and the conventional notion of momentum. Mathematically, the
        update rule for running statistics here is
        :math:`\hat{x}_\text{new} = (1 - \text{momentum}) \times \hat{x} + \text{momentum} \times x_t`,
        where :math:`\hat{x}` is the estimated statistic and :math:`x_t` is the
        new observed value.

    Because the Batch Normalization is done over the `C` dimension, computing statistics
    on `(N, H, W)` slices, it's common terminology to call this Spatial Batch Normalization.

    Args:
        num_features: :math:`C` from an expected input of size
            :math:`(N, C, H, W)`
        eps: a value added to the denominator for numerical stability.
            Default: 1e-5
        momentum: the value used for the running_mean and running_var
            computation. Can be set to ``None`` for cumulative moving average
            (i.e. simple average). Default: 0.1
        affine: a boolean value that when set to ``True``, this module has
            learnable affine parameters. Default: ``True``
        track_running_stats: a boolean value that when set to ``True``, this
            module tracks the running mean and variance, and when set to ``False``,
            this module does not track such statistics, and initializes statistics
            buffers :attr:`running_mean` and :attr:`running_var` as ``None``.
            When these buffers are ``None``, this module always uses batch statistics.
            in both training and eval modes. Default: ``True``

    Shape:
        - Input: :math:`(N, C, H, W)`
        - Output: :math:`(N, C, H, W)` (same shape as input)

    Examples::

        >>> # With Learnable Parameters
        >>> m = nn.BatchNorm2d(100)
        >>> # Without Learnable Parameters
        >>> m = nn.BatchNorm2d(100, affine=False)
        >>> input = torch.randn(20, 100, 35, 45)
        >>> output = m(input)
    """

    def _check_input_dim(self, input):
        if input.dim() != 4:
            raise ValueError("expected 4D input (got {}D input)".format(input.dim()))


class LazyBatchNorm2d(_LazyBatchNorm):
    r"""A :class:`torch.nn.BatchNorm2d` module with lazy initialization of
    the ``num_features`` argument of the :class:`BatchNorm2d` that is inferred
    from the ``input.size(1)``.
    The attributes that will be lazily initialized are `weight`, `bias`,
    `running_mean` and `running_var`.

    Check the :class:`torch.nn.modules.lazy.LazyModuleMixin` for further documentation
    on lazy modules and their limitations.

    Args:
        eps: a value added to the denominator for numerical stability.
            Default: 1e-5
        momentum: the value used for the running_mean and running_var
            computation. Can be set to ``None`` for cumulative moving average
            (i.e. simple average). Default: 0.1
        affine: a boolean value that when set to ``True``, this module has
            learnable affine parameters. Default: ``True``
        track_running_stats: a boolean value that when set to ``True``, this
            module tracks the running mean and variance, and when set to ``False``,
            this module does not track such statistics, and initializes statistics
            buffers :attr:`running_mean` and :attr:`running_var` as ``None``.
            When these buffers are ``None``, this module always uses batch statistics.
            in both training and eval modes. Default: ``True``
    """

    cls_to_become = BatchNorm2d  # type: ignore[assignment]

    def _check_input_dim(self, input):
        if input.dim() != 4:
            raise ValueError("expected 4D input (got {}D input)".format(input.dim()))


class BatchNorm3d(_BatchNorm):
    r"""Applies Batch Normalization over a 5D input (a mini-batch of 3D inputs
    with additional channel dimension) as described in the paper
    `Batch Normalization: Accelerating Deep Network Training by Reducing
    Internal Covariate Shift <https://arxiv.org/abs/1502.03167>`__ .

    .. math::

        y = \frac{x - \mathrm{E}[x]}{ \sqrt{\mathrm{Var}[x] + \epsilon}} * \gamma + \beta

    The mean and standard-deviation are calculated per-dimension over
    the mini-batches and :math:`\gamma` and :math:`\beta` are learnable parameter vectors
    of size `C` (where `C` is the input size). By default, the elements of :math:`\gamma` are set
    to 1 and the elements of :math:`\beta` are set to 0. The standard-deviation is calculated
    via the biased estimator, equivalent to `torch.var(input, unbiased=False)`.

    Also by default, during training this layer keeps running estimates of its
    computed mean and variance, which are then used for normalization during
    evaluation. The running estimates are kept with a default :attr:`momentum`
    of 0.1.

    If :attr:`track_running_stats` is set to ``False``, this layer then does not
    keep running estimates, and batch statistics are instead used during
    evaluation time as well.

    .. note::
        This :attr:`momentum` argument is different from one used in optimizer
        classes and the conventional notion of momentum. Mathematically, the
        update rule for running statistics here is
        :math:`\hat{x}_\text{new} = (1 - \text{momentum}) \times \hat{x} + \text{momentum} \times x_t`,
        where :math:`\hat{x}` is the estimated statistic and :math:`x_t` is the
        new observed value.

    Because the Batch Normalization is done over the `C` dimension, computing statistics
    on `(N, D, H, W)` slices, it's common terminology to call this Volumetric Batch Normalization
    or Spatio-temporal Batch Normalization.

    Args:
        num_features: :math:`C` from an expected input of size
            :math:`(N, C, D, H, W)`
        eps: a value added to the denominator for numerical stability.
            Default: 1e-5
        momentum: the value used for the running_mean and running_var
            computation. Can be set to ``None`` for cumulative moving average
            (i.e. simple average). Default: 0.1
        affine: a boolean value that when set to ``True``, this module has
            learnable affine parameters. Default: ``True``
        track_running_stats: a boolean value that when set to ``True``, this
            module tracks the running mean and variance, and when set to ``False``,
            this module does not track such statistics, and initializes statistics
            buffers :attr:`running_mean` and :attr:`running_var` as ``None``.
            When these buffers are ``None``, this module always uses batch statistics.
            in both training and eval modes. Default: ``True``

    Shape:
        - Input: :math:`(N, C, D, H, W)`
        - Output: :math:`(N, C, D, H, W)` (same shape as input)

    Examples::

        >>> # With Learnable Parameters
        >>> m = nn.BatchNorm3d(100)
        >>> # Without Learnable Parameters
        >>> m = nn.BatchNorm3d(100, affine=False)
        >>> input = torch.randn(20, 100, 35, 45, 10)
        >>> output = m(input)
    """

    def _check_input_dim(self, input):
        if input.dim() != 5:
            raise ValueError("expected 5D input (got {}D input)".format(input.dim()))


class LazyBatchNorm3d(_LazyBatchNorm):
    r"""A :class:`torch.nn.BatchNorm3d` module with lazy initialization of
    the ``num_features`` argument of the :class:`BatchNorm3d` that is inferred
    from the ``input.size(1)``.
    The attributes that will be lazily initialized are `weight`, `bias`,
    `running_mean` and `running_var`.

    Check the :class:`torch.nn.modules.lazy.LazyModuleMixin` for further documentation
    on lazy modules and their limitations.

    Args:
        eps: a value added to the denominator for numerical stability.
            Default: 1e-5
        momentum: the value used for the running_mean and running_var
            computation. Can be set to ``None`` for cumulative moving average
            (i.e. simple average). Default: 0.1
        affine: a boolean value that when set to ``True``, this module has
            learnable affine parameters. Default: ``True``
        track_running_stats: a boolean value that when set to ``True``, this
            module tracks the running mean and variance, and when set to ``False``,
            this module does not track such statistics, and initializes statistics
            buffers :attr:`running_mean` and :attr:`running_var` as ``None``.
            When these buffers are ``None``, this module always uses batch statistics.
            in both training and eval modes. Default: ``True``
    """

    cls_to_become = BatchNorm3d  # type: ignore[assignment]

    def _check_input_dim(self, input):
        if input.dim() != 5:
            raise ValueError("expected 5D input (got {}D input)".format(input.dim()))


class SyncBatchNorm(_BatchNorm):
    r"""Applies Batch Normalization over a N-Dimensional input (a mini-batch of [N-2]D inputs
    with additional channel dimension) as described in the paper
    `Batch Normalization: Accelerating Deep Network Training by Reducing
    Internal Covariate Shift <https://arxiv.org/abs/1502.03167>`__ .

    .. math::

        y = \frac{x - \mathrm{E}[x]}{ \sqrt{\mathrm{Var}[x] + \epsilon}} * \gamma + \beta

    The mean and standard-deviation are calculated per-dimension over all
    mini-batches of the same process groups. :math:`\gamma` and :math:`\beta`
    are learnable parameter vectors of size `C` (where `C` is the input size).
    By default, the elements of :math:`\gamma` are sampled from
    :math:`\mathcal{U}(0, 1)` and the elements of :math:`\beta` are set to 0.
    The standard-deviation is calculated via the biased estimator, equivalent to
    `torch.var(input, unbiased=False)`.

    Also by default, during training this layer keeps running estimates of its
    computed mean and variance, which are then used for normalization during
    evaluation. The running estimates are kept with a default :attr:`momentum`
    of 0.1.

    If :attr:`track_running_stats` is set to ``False``, this layer then does not
    keep running estimates, and batch statistics are instead used during
    evaluation time as well.

    .. note::
        This :attr:`momentum` argument is different from one used in optimizer
        classes and the conventional notion of momentum. Mathematically, the
        update rule for running statistics here is
        :math:`\hat{x}_\text{new} = (1 - \text{momentum}) \times \hat{x} + \text{momentum} \times x_t`,
        where :math:`\hat{x}` is the estimated statistic and :math:`x_t` is the
        new observed value.

    Because the Batch Normalization is done for each channel in the ``C`` dimension, computing
    statistics on ``(N, +)`` slices, it's common terminology to call this Volumetric Batch
    Normalization or Spatio-temporal Batch Normalization.

    Currently :class:`SyncBatchNorm` only supports
    :class:`~torch.nn.DistributedDataParallel` (DDP) with single GPU per process. Use
    :meth:`torch.nn.SyncBatchNorm.convert_sync_batchnorm()` to convert
    :attr:`BatchNorm*D` layer to :class:`SyncBatchNorm` before wrapping
    Network with DDP.

    Args:
        num_features: :math:`C` from an expected input of size
            :math:`(N, C, +)`
        eps: a value added to the denominator for numerical stability.
            Default: ``1e-5``
        momentum: the value used for the running_mean and running_var
            computation. Can be set to ``None`` for cumulative moving average
            (i.e. simple average). Default: 0.1
        affine: a boolean value that when set to ``True``, this module has
            learnable affine parameters. Default: ``True``
        track_running_stats: a boolean value that when set to ``True``, this
            module tracks the running mean and variance, and when set to ``False``,
            this module does not track such statistics, and initializes statistics
            buffers :attr:`running_mean` and :attr:`running_var` as ``None``.
            When these buffers are ``None``, this module always uses batch statistics.
            in both training and eval modes. Default: ``True``
        process_group: synchronization of stats happen within each process group
            individually. Default behavior is synchronization across the whole
            world

    Shape:
        - Input: :math:`(N, C, +)`
        - Output: :math:`(N, C, +)` (same shape as input)

    Examples::

        >>> # With Learnable Parameters
        >>> m = nn.SyncBatchNorm(100)
        >>> # creating process group (optional)
        >>> # ranks is a list of int identifying rank ids.
        >>> ranks = list(range(8))
        >>> r1, r2 = ranks[:4], ranks[4:]
        >>> # Note: every rank calls into new_group for every
        >>> # process group created, even if that rank is not
        >>> # part of the group.
        >>> process_groups = [torch.distributed.new_group(pids) for pids in [r1, r2]]
        >>> process_group = process_groups[0 if dist.get_rank() <= 3 else 1]
        >>> # Without Learnable Parameters
        >>> m = nn.BatchNorm3d(100, affine=False, process_group=process_group)
        >>> input = torch.randn(20, 100, 35, 45, 10)
        >>> output = m(input)

        >>> # network is nn.BatchNorm layer
        >>> sync_bn_network = nn.SyncBatchNorm.convert_sync_batchnorm(network, process_group)
        >>> # only single gpu per process is currently supported
        >>> ddp_sync_bn_network = torch.nn.parallel.DistributedDataParallel(
        >>>                         sync_bn_network,
        >>>                         device_ids=[args.local_rank],
        >>>                         output_device=args.local_rank)
    """

    def __init__(
        self,
        num_features: int,
        eps: float = 1e-5,
        momentum: float = 0.1,
        affine: bool = True,
        track_running_stats: bool = True,
        process_group: Optional[Any] = None,
    ) -> None:
        super(SyncBatchNorm, self).__init__(
            num_features, eps, momentum, affine, track_running_stats
        )
        self.process_group = process_group

    def _check_input_dim(self, input):
        if input.dim() < 2:
            raise ValueError(
                "expected at least 2D input (got {}D input)".format(input.dim())
            )

    def _check_non_zero_input_channels(self, input):
        if input.size(1) == 0:
            raise ValueError(
                "SyncBatchNorm number of input channels should be non-zero"
            )

    def _specify_ddp_gpu_num(self, gpu_size):
        if gpu_size > 1:
<<<<<<< HEAD
            raise ValueError('SyncBatchNorm is only supported for DDP with single GPU per process')
        logging.warning("WARNING: Since DDP single-process-multiple-device mode is retired, "
                        "no longer need to call method `_specify_ddp_gpu_num`. The input arg `gpu_size` is ignored.")
=======
            raise ValueError(
                "SyncBatchNorm is only supported for DDP with single GPU per process"
            )
        self.ddp_gpu_size = gpu_size
>>>>>>> 3ff47edd

    def forward(self, input: Tensor) -> Tensor:
        # currently only GPU input is supported
        if not input.is_cuda:
            raise ValueError("SyncBatchNorm expected input tensor to be on GPU")

        self._check_input_dim(input)
        self._check_non_zero_input_channels(input)

        # exponential_average_factor is set to self.momentum
        # (when it is available) only so that it gets updated
        # in ONNX graph when this node is exported to ONNX.
        if self.momentum is None:
            exponential_average_factor = 0.0
        else:
            exponential_average_factor = self.momentum

        if self.training and self.track_running_stats:
            assert self.num_batches_tracked is not None
            self.num_batches_tracked = self.num_batches_tracked + 1
            if self.momentum is None:  # use cumulative moving average
                exponential_average_factor = 1.0 / self.num_batches_tracked.item()
            else:  # use exponential moving average
                exponential_average_factor = self.momentum

        r"""
        Decide whether the mini-batch stats should be used for normalization rather than the buffers.
        Mini-batch stats are used in training mode, and in eval mode when buffers are None.
        """
        if self.training:
            bn_training = True
        else:
            bn_training = (self.running_mean is None) and (self.running_var is None)

        r"""
        Buffers are only updated if they are to be tracked and we are in training mode. Thus they only need to be
        passed when the update should occur (i.e. in training mode when they are tracked), or when buffer stats are
        used for normalization (i.e. in eval mode when buffers are not None).
        """
        # If buffers are not to be tracked, ensure that they won't be updated
        assert self.running_mean is None or isinstance(self.running_mean, torch.Tensor)
        assert self.running_var is None or isinstance(self.running_var, torch.Tensor)
        running_mean = (
            self.running_mean if not self.training or self.track_running_stats else None
        )
        running_var = (
            self.running_var if not self.training or self.track_running_stats else None
        )

        need_sync = bn_training
        if need_sync:
            process_group = torch.distributed.group.WORLD
            if self.process_group:
                process_group = self.process_group
            world_size = torch.distributed.get_world_size(process_group)
            need_sync = world_size > 1

        # fallback to framework BN when synchronization is not necessary
        if not need_sync:
            return F.batch_norm(
                input,
                running_mean,
                running_var,
                self.weight,
                self.bias,
                bn_training,
                exponential_average_factor,
                self.eps,
            )
        else:
<<<<<<< HEAD
=======
            if not self.ddp_gpu_size:
                raise AttributeError(
                    "SyncBatchNorm is only supported within torch.nn.parallel.DistributedDataParallel"
                )

>>>>>>> 3ff47edd
            assert bn_training
            return sync_batch_norm.apply(
                input,
                self.weight,
                self.bias,
                running_mean,
                running_var,
                self.eps,
                exponential_average_factor,
                process_group,
                world_size,
            )

    @classmethod
    def convert_sync_batchnorm(cls, module, process_group=None):
        r"""Helper function to convert all :attr:`BatchNorm*D` layers in the model to
        :class:`torch.nn.SyncBatchNorm` layers.

        Args:
            module (nn.Module): module containing one or more attr:`BatchNorm*D` layers
            process_group (optional): process group to scope synchronization,
                default is the whole world

        Returns:
            The original :attr:`module` with the converted :class:`torch.nn.SyncBatchNorm`
            layers. If the original :attr:`module` is a :attr:`BatchNorm*D` layer,
            a new :class:`torch.nn.SyncBatchNorm` layer object will be returned
            instead.

        Example::

            >>> # Network with nn.BatchNorm layer
            >>> module = torch.nn.Sequential(
            >>>            torch.nn.Linear(20, 100),
            >>>            torch.nn.BatchNorm1d(100),
            >>>          ).cuda()
            >>> # creating process group (optional)
            >>> # ranks is a list of int identifying rank ids.
            >>> ranks = list(range(8))
            >>> r1, r2 = ranks[:4], ranks[4:]
            >>> # Note: every rank calls into new_group for every
            >>> # process group created, even if that rank is not
            >>> # part of the group.
            >>> process_groups = [torch.distributed.new_group(pids) for pids in [r1, r2]]
            >>> process_group = process_groups[0 if dist.get_rank() <= 3 else 1]
            >>> sync_bn_module = torch.nn.SyncBatchNorm.convert_sync_batchnorm(module, process_group)

        """
        module_output = module
        if isinstance(module, torch.nn.modules.batchnorm._BatchNorm):
            module_output = torch.nn.SyncBatchNorm(
                module.num_features,
                module.eps,
                module.momentum,
                module.affine,
                module.track_running_stats,
                process_group,
            )
            if module.affine:
                with torch.no_grad():
                    module_output.weight = module.weight
                    module_output.bias = module.bias
            module_output.running_mean = module.running_mean
            module_output.running_var = module.running_var
            module_output.num_batches_tracked = module.num_batches_tracked
            if hasattr(module, "qconfig"):
                module_output.qconfig = module.qconfig
        for name, child in module.named_children():
            module_output.add_module(
                name, cls.convert_sync_batchnorm(child, process_group)
            )
        del module
        return module_output<|MERGE_RESOLUTION|>--- conflicted
+++ resolved
@@ -1,9 +1,6 @@
-<<<<<<< HEAD
+from typing import Optional, Any
+
 import logging
-=======
-from typing import Optional, Any
-
->>>>>>> 3ff47edd
 import torch
 from torch import Tensor
 from torch.nn.parameter import Parameter, UninitializedParameter, UninitializedBuffer
@@ -664,16 +661,9 @@
 
     def _specify_ddp_gpu_num(self, gpu_size):
         if gpu_size > 1:
-<<<<<<< HEAD
             raise ValueError('SyncBatchNorm is only supported for DDP with single GPU per process')
         logging.warning("WARNING: Since DDP single-process-multiple-device mode is retired, "
                         "no longer need to call method `_specify_ddp_gpu_num`. The input arg `gpu_size` is ignored.")
-=======
-            raise ValueError(
-                "SyncBatchNorm is only supported for DDP with single GPU per process"
-            )
-        self.ddp_gpu_size = gpu_size
->>>>>>> 3ff47edd
 
     def forward(self, input: Tensor) -> Tensor:
         # currently only GPU input is supported
@@ -744,14 +734,6 @@
                 self.eps,
             )
         else:
-<<<<<<< HEAD
-=======
-            if not self.ddp_gpu_size:
-                raise AttributeError(
-                    "SyncBatchNorm is only supported within torch.nn.parallel.DistributedDataParallel"
-                )
-
->>>>>>> 3ff47edd
             assert bn_training
             return sync_batch_norm.apply(
                 input,
