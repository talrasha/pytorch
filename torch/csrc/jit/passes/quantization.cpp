--- conflicted
+++ resolved
@@ -2496,11 +2496,8 @@
   SwapFunctionalLinear(module);
   auto graph = module.get_method("forward").graph();
   Inline(*graph);
-<<<<<<< HEAD
+  ConstantPropagation(graph);
   ReplicateQuant(graph);
-=======
-  ConstantPropagation(graph);
->>>>>>> 08ee8ee0
   ReplicateDeQuant(graph);
   SwapDeQuant(graph);
   InsertPrepackUnpack(graph);
