import torch
from torch.types import _TensorOrTensors
import torch.testing
from torch.overrides import is_tensor_like
import collections
from itertools import product
import warnings
from typing import Callable, Union, Optional, Iterable, List, Tuple, Dict
from torch._vmap_internals import vmap
import functools

def zero_gradients(x):
    if isinstance(x, torch.Tensor):
        if x.grad is not None:
            x.grad.detach_()
            x.grad.zero_()
    elif isinstance(x, collections.abc.Iterable):
        for elem in x:
            zero_gradients(elem)


def is_float_or_complex_tensor(obj):
    return is_tensor_like(obj) and (obj.is_floating_point() or obj.is_complex())


def allocate_jacobians_with_inputs(input_tensors: Tuple, numel_output) -> Tuple[torch.Tensor, ...]:
    # Makes zero-filled tensors from inputs. If `numel_output` is not None, for each tensor in
    # `input_tensors`, returns a new zero-filled tensor with height of `t.numel` and width
    # of `numel_output`. Otherwise, for each tensor, returns a 1-d tensor with size `(t.numel,)`.
    # Each new tensor will be strided and have the same dtype and device as those of the
    # corresponding input
    out: List[torch.Tensor] = []
    for t in input_tensors:
        if is_float_or_complex_tensor(t) and t.requires_grad:
            out.append(t.new_zeros((t.numel(), numel_output), layout=torch.strided))
    return tuple(out)


def allocate_jacobians_with_outputs(output_tensors: Tuple, numel_input, dtype=None, device=None) -> Tuple[torch.Tensor, ...]:
    # Makes zero-filled tensors from outputs. If `numel_input` is not None, for each tensor in
    # `output_tensors`, returns a new zero-filled tensor with height of `numel_input` and width of
    # `t.numel`. Otherwise, for each tensor, returns a 1-d tensor with size (t.numel,).
    out: List[torch.Tensor] = []
    options = {"dtype": dtype, "device": device, "layout": torch.strided}
    for t in output_tensors:
        if is_float_or_complex_tensor(t):
            out.append(t.new_zeros((numel_input, t.numel()), **options))
    return tuple(out)


def iter_tensors(x: Union[torch.Tensor, Iterable[torch.Tensor]], only_requiring_grad: bool = False) -> Iterable[torch.Tensor]:
    if is_tensor_like(x):
        # mypy doesn't narrow type of `x` to torch.Tensor
        if x.requires_grad or not only_requiring_grad:  # type: ignore
            yield x  # type: ignore
    elif isinstance(x, collections.abc.Iterable) and not isinstance(x, str):
        for elem in x:
            for result in iter_tensors(elem, only_requiring_grad):
                yield result


def iter_tensor(x_tensor):
    # Enumerates over a tensor and provides a corresponding flat index that translates
    # to a given rol/col in the jacobian matrix. The order is the same as as if we flatten
    # a contiguous tensor. iter_tensor also returns a strided version of the original
    # tensor that is able to be modified inplace. If the input tensor is strided or sparse,
    # the returned tensor will share storage with the original. Otherwise, for opaque tensor
    # types like mkldnn, a copy is returned.
    #
    # Example:
    #   for a tensor t with size (2, 2), it will yield:
    #     `x, (0, 0), 0`, `x, (0, 1), 1`, `x, (1, 0), 2`, `x, (1, 1), 3`
    #
    #   where x is the t.data of the original tensor. Since input t has numel 4, the
    #   Jacobian should have 4 columns. So having a d_idx of 3 and idx of (1, 1)
    #   indicates that perturbing t[(1, 1)] allows us to updating the third (last)
    #   column of any jacobian corresponding to this particular input.
    #
    if x_tensor.is_sparse:
        def get_stride(size):
            dim = len(size)
            tmp = 1
            stride = [0] * dim
            for i in reversed(range(dim)):
                stride[i] = tmp
                tmp *= size[i]
            return stride

        x_nnz = x_tensor._nnz()
        x_size = list(x_tensor.size())
        x_indices = x_tensor._indices().t()
        x_values = x_tensor._values()
        x_stride = get_stride(x_size)

        # Use .data here to get around the version check
        x_values = x_values.data

        for i in range(x_nnz):
            x_value = x_values[i]
            for x_idx in product(*[range(m) for m in x_values.size()[1:]]):
                indices = x_indices[i].tolist() + list(x_idx)
                d_idx = sum(indices[k] * x_stride[k] for k in range(len(x_size)))
                yield x_value, x_idx, d_idx
    elif x_tensor.layout == torch._mkldnn:  # type: ignore
        for d_idx, x_idx in enumerate(product(*[range(m) for m in x_tensor.size()])):
            # this is really inefficient, but without indexing implemented, there's
            # not really a better way than converting back and forth
            x_tensor_dense = x_tensor.to_dense()
            yield x_tensor_dense, x_idx, d_idx
    else:
        # Use .data here to get around the version check
        x_tensor = x_tensor.data
        for d_idx, x_idx in enumerate(product(*[range(m) for m in x_tensor.size()])):
            yield x_tensor, x_idx, d_idx


def _get_numerical_jacobian(fn, inputs, outputs=None, target=None, eps=1e-3,
                           grad_out=1.0) -> List[Tuple[torch.Tensor, ...]]:
    """Computes the numerical jacobian for a given fn and inputs. Returns M * N jacobians
    where M is the number of input tensors that require grad, and N is the number of output
    float/complex tensors.

    Args:
        fn: the function to compute the jacobian for
        inputs: inputs to `fn`
        outputs: provide precomputed outputs to avoid one extra invocation of fn
        target: the Tensors wrt whom Jacobians are calculated (default=`inputs`)
        eps: the magnitude of the perturbation during finite differencing (default=`1e-3`)
        grad_out: grad output value used to calculate gradients.

    Returns:
        A list of M N-tuples of tensors

    Note that `target` may not even be part of `input` to `fn`, so please be
    **very careful** in this to not clone `target`.
    """
    jacobians: List[Tuple[torch.Tensor, ...]] = []
    if outputs is None:
        outputs = _as_tuple(fn(*_as_tuple(inputs)))
    if target is None:
        target = inputs
    inp_indices = [i for i, a in enumerate(target) if is_tensor_like(a) and a.requires_grad]
    for i, (inp, inp_idx) in enumerate(zip(iter_tensors(target, True), inp_indices)):
        jacobians += [get_numerical_jacobian_wrt_specific_input(fn, inp, inp_idx, inputs, outputs, eps, grad_out)]
    return jacobians


<<<<<<< HEAD
def compute_numerical_gradient(fn, entry, v, norm_v, nbhd_checks_fn):
    # Performs finite differencing by perturbing `entry` in-place by `v` and
    # returns the gradient of each of the outputs wrt to x at idx.
    orig = entry.clone()
    entry.copy_(orig - v)
    outa = fn()
    entry.copy_(orig + v)
    outb = fn()
    entry.copy_(orig)

    def compute(a, b):
        nbhd_checks_fn(a, b)
        ret = (b - a) / (2 * norm_v)
        return ret.detach().reshape(-1)

    return tuple(compute(a, b) for (a, b) in zip(outa, outb))


def compute_numerical_jacobian_cols(jvp_fn, delta, input_is_complex, grad_out) -> List[torch.Tensor]:
    # Computing the jacobian only works for pure real or pure imaginary delta
    # for details on the algorithm used here, refer:
    # Section 3.5.3 https://arxiv.org/pdf/1701.00392.pdf
    # s = fn(z) where z = x for real valued input
    # and z = x + yj for complex valued input
    jacobians_cols: List[torch.Tensor] = []
    ds_dx_tup = jvp_fn(delta)

    if input_is_complex:            # C -> C, C -> R
        ds_dy_tup = jvp_fn(delta * 1j)
        for ds_dx, ds_dy in zip(ds_dx_tup, ds_dy_tup):
            if not ds_dx.is_complex() and isinstance(grad_out, complex):
                # placeholder if grad_out is complex but output is not
                jacobians_cols.append(torch.zeros_like(ds_dx))
                continue
            # conjugate wirtinger derivative
            conj_w_d = 0.5 * (ds_dx + ds_dy * 1j)
            # wirtinger derivative
            w_d = 0.5 * (ds_dx - ds_dy * 1j)
            jacobians_cols.append(grad_out.conjugate() * conj_w_d + grad_out * w_d.conj())
    else:
        for ds_dx in ds_dx_tup:
            if ds_dx.is_complex():  # R -> C
                # w_d = conj_w_d = 0.5 * ds_dx
                # dL_dz_conj = 0.5 * [grad_out.conj() * ds_dx + grad_out * ds_dx.conj()]
                #            = 0.5 * [grad_out.conj() * ds_dx + (grad_out.conj() * ds_dx).conj()]
                #            = 0.5 * 2 * real(grad_out.conj() * ds_dx)
                #            = real(grad_out.conj() * ds_dx)
                jacobians_cols.append(torch.real(grad_out.conjugate() * ds_dx))
            else:                   # R -> R
                if isinstance(grad_out, complex):
                    # placeholder if grad_out is complex but output is not
                    jacobians_cols.append(torch.zeros_like(ds_dx))
                    continue
                jacobians_cols.append(ds_dx * grad_out)
    return jacobians_cols


def combine_jacobian_cols(jacobians_cols: Dict[int, List[torch.Tensor]], outputs, input,
                          numel) -> Tuple[torch.Tensor, ...]:
    # jacobian_cols is a data structure that maps column_idx -> output_idx -> column of jacobian Tensor
    # we return a list that maps output_idx -> full jacobian Tensor
    jacobians = allocate_jacobians_with_outputs(outputs, numel, input.dtype, input.device)
    for i, jacobian in enumerate(jacobians):
        for k, v in jacobians_cols.items():
            jacobian[k] = v[i]
    return jacobians


def prepped_input(input: torch.Tensor, maybe_perturbed_input: Optional[torch.Tensor]) -> torch.Tensor:
=======
def get_numerical_jacobian(fn, inputs, target=None, eps=1e-3, grad_out=1.0):
    # Simple wrapper around _get_numerical_jacobian
    warnings.warn("get_analytical_jacobian is deprecated!")
    def fn_pack_inps(*inps):
        return fn(inps)
    jacobians = _get_numerical_jacobian(fn_pack_inps, inputs, None, target, eps, grad_out)
    return jacobians[0][0]


def prepped_input(input, maybe_perturbed_input):
>>>>>>> 06cfece6
    # Prepares the inputs to be passed into the function while including the new modified input.
    if input.layout == torch._mkldnn:  # type: ignore # no attr _mkldnn
        # Convert back to mkldnn
        if maybe_perturbed_input is not None:
            return maybe_perturbed_input.to_mkldnn()
        else:
            return input
    elif input.layout == torch.sparse_coo:
        # Modifications to entry are reflected in input so we could've just returned `input` here
        # but there is an issue where calling .coalesce on a tensor moves it off the graph when the
        # tensor is already coalesced, so analytical would always return 0 wrt to that input if it
        # is previously used to compute forward pass. To get around this, we need to do an extra clone here.
        # TODO: get rid of this extra clone once https://github.com/pytorch/pytorch/pull/52874 is landed
        # Make this new tensor require again in case the function has hooks
        return torch.sparse_coo_tensor(input._indices(), input._values(), input.size()).requires_grad_(True)
    else:
        # We cannot use entry (input.data) if we want gradgrad to work because
        # fn (in the gradgrad case) needs to compute grad wrt input
        return input


def check_outputs_same_dtype_and_shape_in_neighborhood(output1, output2, idx, eps) -> None:
    # Check that the returned outputs don't have different dtype or shape when you
    # perturb the input
    assert output1.shape == output2.shape, \
        (f"Expected `func` to return outputs with the same shape"
         f" when inputs are perturbed on index {idx} by {eps}, but got:"
         f" shapes {output1.shape} and {output2.shape}.")
    assert output1.dtype == output2.dtype, \
        (f"Expected `func` to return outputs with the same dtype"
         f" when inputs are perturbed on index {idx} by {eps}, but got:"
         f" dtypes {output1.dtype} and {output2.dtype}.")


def get_numerical_jacobian_wrt_specific_input(fn, input, input_idx, inputs, outputs, eps,
                                              grad_out) -> Tuple[torch.Tensor, ...]:
    # Computes the numerical jacobians wrt to a single input. Returns N jacobian
    # tensors, where N is the number of outputs. Input must require grad.
    assert input.requires_grad
    # We need a dictionary because for sparse inputs, d_idx aren't necessarily consecutive
    # the ith entry of jacobian_cols[j] is the jth column of jacobian w.r.t. the ith output
    # and input at `input_idx`. The ith entry may be None for when grad_out is 1j but the ith output
    # is not complex.
    jacobian_cols: Dict[int, List[torch.Tensor]] = {}

    for x, idx, d_idx in iter_tensor(input):
        def wrapped_fn():
            inp = tuple(prepped_input(a, x if i == input_idx else None) if is_tensor_like(a) else a
                        for i, a in enumerate(_as_tuple(inputs)))
            return tuple(a.clone() for a in _as_tuple(fn(*inp)))

        input_to_perturb = x[idx]
        nbhd_checks_fn = functools.partial(check_outputs_same_dtype_and_shape_in_neighborhood, idx=idx, eps=eps)

        def jvp_fn(delta):
            return compute_numerical_gradient(wrapped_fn, input_to_perturb, delta, eps, nbhd_checks_fn)

        jacobian_cols[d_idx] = compute_numerical_jacobian_cols(jvp_fn, eps, x.is_complex(), grad_out)

    return combine_jacobian_cols(jacobian_cols, outputs, input, input.numel())


def check_jacobians_equal(j1, j2, atol):
    # Check whether the max diff betwen two jacobians are within some tolerance `atol`
    for j1_x, j2_x in zip(j1, j2):
        if j1_x.numel() != 0 and (j1_x - j2_x).abs().max() > atol:
            return False
    return True


def combine_jacobian_rows(jacobians_rows, inputs, numel_outputs) -> Tuple[Tuple[torch.Tensor, ...], bool, bool]:
    out_jacobians = allocate_jacobians_with_inputs(inputs, numel_outputs)
    diff_input_list = list(iter_tensors(inputs, True))
    correct_grad_sizes = True
    correct_grad_types = True
    for i, rows in enumerate(jacobians_rows):
        inp = diff_input_list[i]
        out_jacobian = out_jacobians[i]
        for j, row in enumerate(rows):
            if row is not None and row.size() != inp.size():
                correct_grad_sizes = False
            elif row is not None and row.dtype != inp.dtype:
                correct_grad_types = False
            if row is None:
                out_jacobian[:, j].zero_()
            else:
                row_dense = row.to_dense() if not row.layout == torch.strided else row
                assert out_jacobian[:, j].numel() == row_dense.numel()
                out_jacobian[:, j] = row_dense.reshape(-1)
    return out_jacobians, correct_grad_sizes, correct_grad_types


def check_analytical_jacobian_attributes(inputs, output, nondet_tol, grad_out_scale, check_grad_dtypes,
                                         raise_exception, custom_vjp_fn=None) -> Tuple[Tuple[torch.Tensor, ...], bool]:
    diff_input_list = list(iter_tensors(inputs, True))

    def backward_fn(grad_output):
        return torch.autograd.grad(output, diff_input_list, grad_output,
                                   retain_graph=True, allow_unused=True)
    vjp_fn = custom_vjp_fn if custom_vjp_fn is not None else backward_fn
    jacobians_rows = compute_analytical_jacobian_rows(vjp_fn, output.clone(), grad_out_scale)
    jacobians_rows_reentrant = compute_analytical_jacobian_rows(vjp_fn, output.clone(), grad_out_scale)

    output_numel = output.numel()
    jacobians, correct_grad_types, correct_grad_sizes = combine_jacobian_rows(jacobians_rows, inputs, output_numel)
    jacobians_reentrant, _, _ = combine_jacobian_rows(jacobians_rows_reentrant, inputs, output_numel)

    reentrant = check_jacobians_equal(jacobians, jacobians_reentrant, nondet_tol)

    complex_str = '(calculated using complex valued grad output) ' \
        if isinstance(grad_out_scale, complex) else ''

    def fail_test(msg):
        if raise_exception:
            raise RuntimeError(msg)

    if not correct_grad_types and check_grad_dtypes:
        fail_test(f'Gradient{complex_str} has dtype mismatch')
    if not correct_grad_sizes:
        fail_test(f'Analytical gradient{complex_str} has incorrect size')
    if not reentrant:
        fail_test(f'Backward{complex_str} is not reentrant, i.e., running backward with '
                  'same input and grad_output multiple times gives different values, '
                  'although analytical gradient matches numerical gradient. '
                  f'The tolerance for nondeterminism was {nondet_tol}.')
    failed = not (reentrant and correct_grad_sizes and correct_grad_types)
    return jacobians, failed


<<<<<<< HEAD
def compute_analytical_jacobian_rows(vjp_fn, sample_output, grad_out_scale) -> List[List[Optional[torch.Tensor]]]:
=======
def get_analytical_jacobian(inputs, output, nondet_tol=0.0, grad_out=1.0):
    # Replicates the behavior of the old get_analytical_jacobian before the refactor
    warnings.warn("get_analytical_jacobian is deprecated!")

    diff_input_list = list(iter_tensors(inputs, True))
    def backward_fn(grad_output):
        return torch.autograd.grad(output, diff_input_list, grad_output,
                                    retain_graph=True, allow_unused=True)

    jacobians_rows = compute_analytical_jacobian_rows(backward_fn, output.clone(), grad_out)
    jacobians_rows_reentrant = compute_analytical_jacobian_rows(backward_fn, output.clone(), grad_out)

    jacobians, correct_grad_types, correct_grad_sizes = combine_jacobian_rows(jacobians_rows, inputs, output)
    jacobians_reentrant, _, _ = combine_jacobian_rows(jacobians_rows_reentrant, inputs, output)
    reentrant = check_jacobians_equal(jacobians, jacobians_reentrant, nondet_tol)

    return jacobians, reentrant, correct_grad_sizes, correct_grad_types


def compute_analytical_jacobian_rows(vjp_fn, sample_output, grad_out_scale):
>>>>>>> 06cfece6
    # Computes Jacobian row-by-row using backward function `vjp_fn` = v^T J
    # NB: this function does not assume vjp_fn(v) to return tensors with
    # the same number of elements for different v. This is checked when we
    # later combine the rows into a single tensor.
    grad_out_base = torch.zeros_like(sample_output, memory_format=torch.legacy_contiguous_format)
    flat_grad_out = grad_out_base.view(-1)
    # jacobians_rows[i][j] represents the jth row of the ith input
    jacobians_rows: List[List[Optional[torch.Tensor]]] = []

    for j in range(flat_grad_out.numel()):
        flat_grad_out.zero_()
        flat_grad_out[j] = grad_out_scale
        grad_inputs = vjp_fn(grad_out_base)
        for i, d_x in enumerate(grad_inputs):
            if j == 0:
                jacobians_rows.append([])
            jacobians_rows[i] += [d_x.clone() if isinstance(d_x, torch.Tensor) else None]
    return jacobians_rows


def check_inputs(fail_test, tupled_inputs, check_sparse_nnz) -> bool:
    if not check_sparse_nnz and any(t.is_sparse for t in tupled_inputs if isinstance(t, torch.Tensor)):
        return fail_test('gradcheck expects all tensor inputs are dense when check_sparse_nnz is set to False.')
    # Make sure that gradients are saved for at least one input
    any_input_requiring_grad = False
    for idx, inp in enumerate(tupled_inputs):
        if is_tensor_like(inp) and inp.requires_grad:
            if not (inp.dtype == torch.float64 or inp.dtype == torch.complex128):
                warnings.warn(
                    f'Input #{idx} requires gradient and '
                    'is not a double precision floating point or complex. '
                    'This check will likely fail if all the inputs are '
                    'not of double precision floating point or complex. ')
            content = inp._values() if inp.is_sparse else inp
            # TODO: To cover more problematic cases, replace stride = 0 check with
            # "any overlap in memory" once we have a proper function to check it.
            if content.layout is not torch._mkldnn:  # type: ignore
                if not all(st > 0 or sz <= 1 for st, sz in zip(content.stride(), content.size())):
                    raise RuntimeError(
                        f'The {idx}th input has a dimension with stride 0. gradcheck only '
                        'supports inputs that are non-overlapping to be able to '
                        'compute the numerical gradients correctly. You should call '
                        '.contiguous on the input before passing it to gradcheck.')
            any_input_requiring_grad = True
            inp.retain_grad()
    if not any_input_requiring_grad:
        raise ValueError(
            'gradcheck expects at least one input tensor to require gradient, '
            'but none of the them have requires_grad=True.')
    return True


def check_outputs(outputs) -> None:
    if any(t.is_sparse for t in outputs if isinstance(t, torch.Tensor)):
        # it is easier to call to_dense() on the sparse output than
        # to modify analytical jacobian
        raise ValueError('Sparse output is not supported at gradcheck yet. '
                         'Please call to_dense() on the output of fn for gradcheck.')
    if any(t.layout == torch._mkldnn for t in outputs if isinstance(t, torch.Tensor)):  # type: ignore
        raise ValueError('MKLDNN output is not supported at gradcheck yet. '
                         'Please call to_dense() on the output of fn for gradcheck.')


def check_no_differentiable_outputs(fail_test, func, inputs, func_out, eps) -> bool:
    # When there are no differentiable outputs, numerical gradient for a function is
    # expected to be zero.
    jacobians_all_inputs_outputs = _get_numerical_jacobian(func, inputs, func_out, eps=eps)
    for jacobians_all_outputs_and_fixed_input in jacobians_all_inputs_outputs:
        for jacobian in jacobians_all_outputs_and_fixed_input:
            if torch.ne(jacobian, 0).sum() > 0:
                return fail_test('Numerical gradient for function expected to be zero')
    return True


FAILED_BATCHED_GRAD_MSG = """
gradcheck or gradgradcheck failed while testing batched gradient computation.
This could have been invoked in a number of ways (via a test that calls
gradcheck/gradgradcheck directly or via an autogenerated test).

If you are adding a new operator, please file an issue and then use one of the
workarounds. The workaround depends on how your test invokes gradcheck/gradgradcheck.
If the test
- manually invokes gradcheck/gradgradcheck, then call gradcheck/gradgradcheck
  with `check_batched_grad=False` as a keyword argument.
- is OpInfo-based (e.g., in test_ops.py), then modify the OpInfo for the test
  to have `check_batched_grad=False` and/or `check_batched_gradgrad=False`.
- is common_method_invocations-based, then add your test to the denylist
  EXCLUDE_BATCHED_GRAD_TESTS in test_autograd.py

If you're modifying an existing operator that supports batched grad computation,
or wish to make a new operator work with batched grad computation, please read
the following.

To compute batched grads (e.g., jacobians, hessians), we vmap over the backward
computation. The most common failure case is if there is a 'vmap-incompatible
operation' in the backward pass. Please see
NOTE: [How to write vmap-compatible backward formulas]
in the codebase for an explanation of how to fix this.
""".strip()

def get_failed_batched_grad_test_msg(output_idx, input_idx, res, exp):
    return f"""
For output {output_idx} and input {input_idx}:

{FAILED_BATCHED_GRAD_MSG}

Got:
{res}

Expected:
{exp}
""".strip()


def test_batched_grad(fail_test, input, output, output_idx) -> bool:
    # NB: test_batched_grad compares two autograd.grad invocations with a single
    # vmap(autograd.grad) invocation. It's not exactly a "gradcheck" in the
    # sense that we're not comparing an analytical jacobian with a numeric one,
    # but it is morally similar (we could have computed a full analytic jac
    # via vmap, but that is potentially slow)
    diff_input_list = list(iter_tensors(input, True))
    grad = functools.partial(torch.autograd.grad, output, diff_input_list, retain_graph=True, allow_unused=True)

    def vjp(v):
        results = grad(v)
        results = tuple(grad if grad is not None else
                        torch.zeros([], dtype=inp.dtype, device=inp.device).expand(inp.shape)
                        for grad, inp in zip(results, diff_input_list))
        return results

    grad_outputs = [torch.randn_like(output) for _ in range(2)]

    expected = [vjp(gO) for gO in grad_outputs]
    expected = [torch.stack(shards) for shards in zip(*expected)]

    # Squash warnings since these are expected to happen in most cases
    # NB: this doesn't work for CUDA tests: https://github.com/pytorch/pytorch/issues/50209
    with warnings.catch_warnings():
        warnings.filterwarnings("ignore", message="Batching rule not implemented")
        warnings.filterwarnings("ignore", message="torch.vmap is an experimental prototype")
        try:
            result = vmap(vjp)(torch.stack(grad_outputs))
        except RuntimeError as ex:
            # It's OK that we're not raising the error at the correct callsite.
            # That's because the callsite is always going to inside the Python
            # autograd.grad instead of the C++ traceback of what line in the
            # backward formula
            return fail_test(
                f'While computing batched gradients, got: {ex}\n\n{FAILED_BATCHED_GRAD_MSG}')

    for input_idx, (res, exp) in enumerate(zip(result, expected)):
        if torch.allclose(res, exp):
            continue
        return fail_test(get_failed_batched_grad_test_msg(output_idx, input_idx, res, exp))
    return True


def test_backward_mul_by_grad_output(fail_test, outputs, inputs, check_sparse_nnz) -> bool:
    # Tests that backward is multiplied by grad_output
    diff_input_list: List[torch.Tensor] = list(iter_tensors(inputs, True))
    if not diff_input_list:
        raise RuntimeError("no Tensors requiring grad found in input")
    grads_input = torch.autograd.grad(outputs, diff_input_list,
                                      [torch.zeros_like(o, memory_format=torch.legacy_contiguous_format) for o in outputs],
                                      allow_unused=True)
    for gi, di in zip(grads_input, diff_input_list):
        if gi is None:
            continue
        if isinstance(gi, torch.Tensor) and gi.layout != torch.strided:
            if gi.layout != di.layout:
                return fail_test('grad is incorrect layout (' + str(gi.layout) + ' is not ' + str(di.layout) + ')')
            if gi.layout == torch.sparse_coo:
                if gi.sparse_dim() != di.sparse_dim():
                    return fail_test('grad is sparse tensor, but has incorrect sparse_dim')
                if gi.dense_dim() != di.dense_dim():
                    return fail_test('grad is sparse tensor, but has incorrect dense_dim')
            gi = gi.to_dense()
            di = di.to_dense()

        if check_sparse_nnz:
            if not torch.allclose(gi, torch.zeros_like(gi)):
                return fail_test('backward not multiplied by grad_output')
        elif not gi.eq(0).all():
            return fail_test('backward not multiplied by grad_output')
        if gi.dtype != di.dtype or gi.device != di.device or gi.is_sparse != di.is_sparse:
            return fail_test("grad is incorrect type")
        if gi.size() != di.size():
            return fail_test('grad is incorrect size')
    return True


def test_undefined_grad(fail_test, func, outputs, inputs) -> bool:
    diff_input_list: List[torch.Tensor] = list(iter_tensors(inputs, True))
    if not diff_input_list:
        raise RuntimeError("no Tensors requiring grad found in input")

    def warn_bc_breaking():
        warnings.warn((
            'Backwards compatibility: New undefined gradient support checking '
            'feature is enabled by default, but it may break existing callers '
            'of this function. If this is true for you, you can call this '
            'function with "check_undefined_grad=False" to disable the feature'))

    def check_undefined_grad_support(output_to_check):
        grads_output = [torch.zeros_like(o, memory_format=torch.legacy_contiguous_format) for o in output_to_check]
        try:
            grads_input = torch.autograd.grad(output_to_check, diff_input_list,
                                              grads_output, allow_unused=True)
        except RuntimeError:
            warn_bc_breaking()
            return fail_test((
                'Expected backward function to handle undefined output grads. '
                'Please look at "Notes about undefined output gradients" in '
                '"tools/autograd/derivatives.yaml"'))

        for gi, i in zip(grads_input, diff_input_list):
            if (gi is not None) and (not gi.eq(0).all()):
                warn_bc_breaking()
                return fail_test((
                    'Expected all input grads to be undefined or zero when all output grads are undefined '
                    'or zero. Please look at "Notes about undefined output gradients" in '
                    '"tools/autograd/derivatives.yaml"'))
        return True

    # All backward functions must work properly if all output grads are undefined
    outputs_to_check = [[
        torch._C._functions.UndefinedGrad()(o) for o in _differentiable_outputs(func(*inputs))
        # This check filters out Tensor-likes that aren't instances of Tensor.
        if isinstance(o, torch.Tensor)
    ]]

    # If there are multiple output grads, we should be able to undef one at a time without error
    if len(outputs_to_check[0]) > 1:
        for undef_grad_idx in range(len(outputs)):
            output_to_check = _differentiable_outputs(func(*inputs))
            outputs_to_check.append([
                torch._C._functions.UndefinedGrad()(o) if idx == undef_grad_idx else o
                for idx, o in enumerate(output_to_check)])

    return all(check_undefined_grad_support(output) for output in outputs_to_check)


def _as_tuple(x):
    if isinstance(x, tuple):
        return x
    elif isinstance(x, list):
        return tuple(x)
    else:
        return x,


def _differentiable_outputs(x):
    return tuple(o for o in _as_tuple(x) if o.requires_grad)


def get_notallclose_msg(analytical, numerical, output_idx, input_idx, error_str='') -> str:
    return error_str + 'Jacobian mismatch for output %d with respect to input %d,\n' \
        'numerical:%s\nanalytical:%s\n' % (output_idx, input_idx, numerical, analytical)

def transpose(matrix_of_tensors):
    # returns list of tuples
    return list(zip(*matrix_of_tensors))


# Note [VarArg of Tensors]
# ~~~~~~~~~~~~~~~~~~~~~~~~
# 'func' accepts a vararg of tensors, which isn't expressable in the type system at the moment.
# If https://mypy.readthedocs.io/en/latest/additional_features.html?highlight=callable#extended-callable-types is accepted,
# the '...' first argument of Callable can be replaced with VarArg(Tensor).
# For now, we permit any input.
# the '...' first argument of Callable can be replaced with VarArg(Tensor).
# For now, we permit any input.
def gradcheck(
    func: Callable[..., Union[_TensorOrTensors]],  # See Note [VarArg of Tensors]
    inputs: _TensorOrTensors,
    eps: float = 1e-6,
    atol: float = 1e-5,
    rtol: float = 1e-3,
    raise_exception: bool = True,
    check_sparse_nnz: bool = False,
    nondet_tol: float = 0.0,
    check_undefined_grad: bool = True,
    check_grad_dtypes: bool = False,
    check_batched_grad: bool = False,
) -> bool:
    r"""Check gradients computed via small finite differences against analytical
    gradients w.r.t. tensors in :attr:`inputs` that are of floating point or complex type
    and with ``requires_grad=True``.

    The check between numerical and analytical gradients uses :func:`~torch.allclose`.

    For complex functions, no notion of Jacobian exists. Gradcheck verifies if the numerical and
    analytical values of Wirtinger and Conjugate Wirtinger derivative are consistent. The gradient
    computation is done under the assumption that the overall function has a real valued output.
    For functions with complex output, gradcheck compares the numerical and analytical gradients
    for two values of :attr:`grad_output`: 1 and 1j. For more details, check out
    :ref:`complex_autograd-doc`.

    .. note::
        The default values are designed for :attr:`input` of double precision.
        This check will likely fail if :attr:`input` is of less precision, e.g.,
        ``FloatTensor``.

    .. warning::
       If any checked tensor in :attr:`input` has overlapping memory, i.e.,
       different indices pointing to the same memory address (e.g., from
       :func:`torch.expand`), this check will likely fail because the numerical
       gradients computed by point perturbation at such indices will change
       values at all other indices that share the same memory address.

    Args:
        func (function): a Python function that takes Tensor inputs and returns
            a Tensor or a tuple of Tensors
        inputs (tuple of Tensor or Tensor): inputs to the function
        eps (float, optional): perturbation for finite differences
        atol (float, optional): absolute tolerance
        rtol (float, optional): relative tolerance
        raise_exception (bool, optional): indicating whether to raise an exception if
            the check fails. The exception gives more information about the
            exact nature of the failure. This is helpful when debugging gradchecks.
        check_sparse_nnz (bool, optional): if True, gradcheck allows for SparseTensor input,
            and for any SparseTensor at input, gradcheck will perform check at nnz positions only.
        nondet_tol (float, optional): tolerance for non-determinism. When running
            identical inputs through the differentiation, the results must either match
            exactly (default, 0.0) or be within this tolerance.
        check_undefined_grad (bool, optional): if True, check if undefined output grads
            are supported and treated as zeros, for ``Tensor`` outputs.
        check_batched_grad (bool, optional): if True, check if we can compute
            batched gradients using prototype vmap support. Defaults to False.

    Returns:
        True if all differences satisfy allclose condition
    """
    def fail_test(msg):
        if raise_exception:
            raise RuntimeError(msg)
        return False

    tupled_inputs = _as_tuple(inputs)

    if not check_inputs(fail_test, tupled_inputs, check_sparse_nnz):
        return False

    func_out = func(*tupled_inputs)
    outputs = _differentiable_outputs(func_out)

    check_outputs(outputs)

    if not outputs:
        return check_no_differentiable_outputs(fail_test, func, tupled_inputs, _as_tuple(func_out), eps)

    numerical = transpose(_get_numerical_jacobian(func, tupled_inputs, outputs, eps=eps))
    if any(isinstance(o, torch.Tensor) and o.is_complex() for o in _as_tuple(func_out)):
        numerical_from_imag_grad_out = transpose(_get_numerical_jacobian(func, tupled_inputs, outputs, eps=eps, grad_out=1j))

    for i, o in enumerate(outputs):
        analytical, failed = check_analytical_jacobian_attributes(tupled_inputs, o, nondet_tol, 1.0,
                                                                  check_grad_dtypes, raise_exception)
        if failed:
            return False

        if o.is_complex():
            analytical_from_imag_grad_out, failed = check_analytical_jacobian_attributes(
                tupled_inputs, o, nondet_tol, 1j, check_grad_dtypes, raise_exception)
            if failed:
                return False

        inp_tensors = iter_tensors(tupled_inputs, True)

        for j, (a, n, inp) in enumerate(zip(analytical, numerical[i], inp_tensors)):
            if a.numel() != 0 or n.numel() != 0:
                if o.is_complex():    # C -> C, R -> C
                    if not torch.allclose(analytical_from_imag_grad_out[j], numerical_from_imag_grad_out[i][j], rtol, atol):
                        return fail_test(get_notallclose_msg(analytical_from_imag_grad_out[j],
                                                             numerical_from_imag_grad_out[i][j], i, j,
                                                             "Gradients failed to compare equal for grad output = 1j. "))
                if inp.is_complex():  # C -> R, C -> C
                    if not torch.allclose(a, n, rtol, atol):
                        return fail_test(get_notallclose_msg(a, n, i, j,
                                                             "Gradients failed to compare equal for grad output = 1. "))
                else:                 # R -> R, R -> C
                    if not torch.allclose(a, n, rtol, atol):
                        return fail_test(get_notallclose_msg(a, n, i, j))

        if check_batched_grad:
            if not test_batched_grad(fail_test, tupled_inputs, o, i):
                return False

    if not test_backward_mul_by_grad_output(fail_test, outputs, tupled_inputs, check_sparse_nnz):
        return False

    if check_undefined_grad:
        if not test_undefined_grad(fail_test, func, outputs, tupled_inputs):
            return False

    return True


def gradgradcheck(
    func: Callable[..., _TensorOrTensors],  # See Note [VarArg of Tensors]
    inputs: _TensorOrTensors,
    grad_outputs: Optional[_TensorOrTensors] = None,
    eps: float = 1e-6,
    atol: float = 1e-5,
    rtol: float = 1e-3,
    gen_non_contig_grad_outputs: bool = False,
    raise_exception: bool = True,
    nondet_tol: float = 0.0,
    check_undefined_grad: bool = True,
    check_grad_dtypes: bool = False,
    check_batched_grad: bool = False,
) -> bool:
    r"""Check gradients of gradients computed via small finite differences
    against analytical gradients w.r.t. tensors in :attr:`inputs` and
    :attr:`grad_outputs` that are of floating point or complex type and with
    ``requires_grad=True``.

    This function checks that backpropagating through the gradients computed
    to the given :attr:`grad_outputs` are correct.

    The check between numerical and analytical gradients uses :func:`~torch.allclose`.

    .. note::
        The default values are designed for :attr:`input` and
        :attr:`grad_outputs` of double precision. This check will likely fail if
        they are of less precision, e.g., ``FloatTensor``.

    .. warning::
       If any checked tensor in :attr:`input` and :attr:`grad_outputs` has
       overlapping memory, i.e., different indices pointing to the same memory
       address (e.g., from :func:`torch.expand`), this check will likely fail
       because the numerical gradients computed by point perturbation at such
       indices will change values at all other indices that share the same
       memory address.

    Args:
        func (function): a Python function that takes Tensor inputs and returns
            a Tensor or a tuple of Tensors
        inputs (tuple of Tensor or Tensor): inputs to the function
        grad_outputs (tuple of Tensor or Tensor, optional): The gradients with
            respect to the function's outputs.
        eps (float, optional): perturbation for finite differences
        atol (float, optional): absolute tolerance
        rtol (float, optional): relative tolerance
        gen_non_contig_grad_outputs (bool, optional): if :attr:`grad_outputs` is
            ``None`` and :attr:`gen_non_contig_grad_outputs` is ``True``, the
            randomly generated gradient outputs are made to be noncontiguous
        raise_exception (bool, optional): indicating whether to raise an exception if
            the check fails. The exception gives more information about the
            exact nature of the failure. This is helpful when debugging gradchecks.
        nondet_tol (float, optional): tolerance for non-determinism. When running
            identical inputs through the differentiation, the results must either match
            exactly (default, 0.0) or be within this tolerance. Note that a small amount
            of nondeterminism in the gradient will lead to larger inaccuracies in
            the second derivative.
        check_undefined_grad (bool, optional): if True, check if undefined output grads
            are supported and treated as zeros
        check_batched_grad (bool, optional): if True, check if we can compute
            batched gradients using prototype vmap support. Defaults to False.

    Returns:
        True if all differences satisfy allclose condition
    """
    tupled_inputs = _as_tuple(inputs)

    if grad_outputs is None:
        # If grad_outputs is not specified, create random Tensors of the same
        # shape, type, and device as the outputs
        def randn_like(x):
            y = torch.testing.randn_like(
                x if (x.is_floating_point() or x.is_complex()) else x.double(), memory_format=torch.legacy_contiguous_format)
            if gen_non_contig_grad_outputs:
                y = torch.testing.make_non_contiguous(y)
            return y.requires_grad_()
        outputs = _as_tuple(func(*tupled_inputs))
        tupled_grad_outputs = tuple(randn_like(x) for x in outputs)
    else:
        tupled_grad_outputs = _as_tuple(grad_outputs)

    num_outputs = len(tupled_grad_outputs)

    def new_func(*args):
        input_args = args[:-num_outputs]
        grad_outputs = args[-num_outputs:]
        outputs = _differentiable_outputs(func(*input_args))
        input_args = tuple(x for x in input_args if isinstance(x, torch.Tensor) and x.requires_grad)
        grad_inputs = torch.autograd.grad(outputs, input_args, grad_outputs, create_graph=True)
        return grad_inputs

    return gradcheck(
        new_func, tupled_inputs + tupled_grad_outputs, eps, atol, rtol, raise_exception,
        nondet_tol=nondet_tol, check_undefined_grad=check_undefined_grad,
        check_grad_dtypes=check_grad_dtypes, check_batched_grad=check_batched_grad)<|MERGE_RESOLUTION|>--- conflicted
+++ resolved
@@ -145,7 +145,15 @@
     return jacobians
 
 
-<<<<<<< HEAD
+def get_numerical_jacobian(fn, inputs, target=None, eps=1e-3, grad_out=1.0):
+    # Simple wrapper around _get_numerical_jacobian
+    warnings.warn("get_analytical_jacobian is deprecated!")
+    def fn_pack_inps(*inps):
+        return fn(inps)
+    jacobians = _get_numerical_jacobian(fn_pack_inps, inputs, None, target, eps, grad_out)
+    return jacobians[0][0]
+
+
 def compute_numerical_gradient(fn, entry, v, norm_v, nbhd_checks_fn):
     # Performs finite differencing by perturbing `entry` in-place by `v` and
     # returns the gradient of each of the outputs wrt to x at idx.
@@ -215,18 +223,6 @@
 
 
 def prepped_input(input: torch.Tensor, maybe_perturbed_input: Optional[torch.Tensor]) -> torch.Tensor:
-=======
-def get_numerical_jacobian(fn, inputs, target=None, eps=1e-3, grad_out=1.0):
-    # Simple wrapper around _get_numerical_jacobian
-    warnings.warn("get_analytical_jacobian is deprecated!")
-    def fn_pack_inps(*inps):
-        return fn(inps)
-    jacobians = _get_numerical_jacobian(fn_pack_inps, inputs, None, target, eps, grad_out)
-    return jacobians[0][0]
-
-
-def prepped_input(input, maybe_perturbed_input):
->>>>>>> 06cfece6
     # Prepares the inputs to be passed into the function while including the new modified input.
     if input.layout == torch._mkldnn:  # type: ignore # no attr _mkldnn
         # Convert back to mkldnn
@@ -356,9 +352,6 @@
     return jacobians, failed
 
 
-<<<<<<< HEAD
-def compute_analytical_jacobian_rows(vjp_fn, sample_output, grad_out_scale) -> List[List[Optional[torch.Tensor]]]:
-=======
 def get_analytical_jacobian(inputs, output, nondet_tol=0.0, grad_out=1.0):
     # Replicates the behavior of the old get_analytical_jacobian before the refactor
     warnings.warn("get_analytical_jacobian is deprecated!")
@@ -371,15 +364,15 @@
     jacobians_rows = compute_analytical_jacobian_rows(backward_fn, output.clone(), grad_out)
     jacobians_rows_reentrant = compute_analytical_jacobian_rows(backward_fn, output.clone(), grad_out)
 
-    jacobians, correct_grad_types, correct_grad_sizes = combine_jacobian_rows(jacobians_rows, inputs, output)
-    jacobians_reentrant, _, _ = combine_jacobian_rows(jacobians_rows_reentrant, inputs, output)
+    output_numel = output.numel()
+    jacobians, correct_grad_types, correct_grad_sizes = combine_jacobian_rows(jacobians_rows, inputs, output_numel)
+    jacobians_reentrant, _, _ = combine_jacobian_rows(jacobians_rows_reentrant, inputs, output_numel)
     reentrant = check_jacobians_equal(jacobians, jacobians_reentrant, nondet_tol)
 
     return jacobians, reentrant, correct_grad_sizes, correct_grad_types
 
 
-def compute_analytical_jacobian_rows(vjp_fn, sample_output, grad_out_scale):
->>>>>>> 06cfece6
+def compute_analytical_jacobian_rows(vjp_fn, sample_output, grad_out_scale) -> List[List[Optional[torch.Tensor]]]:
     # Computes Jacobian row-by-row using backward function `vjp_fn` = v^T J
     # NB: this function does not assume vjp_fn(v) to return tensors with
     # the same number of elements for different v. This is checked when we
