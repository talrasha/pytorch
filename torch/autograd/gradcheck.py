--- conflicted
+++ resolved
@@ -242,21 +242,12 @@
     on_location = "on index {idx}" if idx is not None else " "
     assert output1.shape == output2.shape, \
         (f"Expected `func` to return outputs with the same shape"
-<<<<<<< HEAD
-        f" when inputs are perturbed {on_location}by {delta}, but got:"
-        f" shapes {output1.shape} and {output2.shape}.")
-    assert output1.dtype == output2.dtype, \
-        (f"Expected `func` to return outputs with the same dtype"
-        f" when inputs are perturbed {on_location}by {delta}, but got:"
-        f" dtypes {output1.dtype} and {output2.dtype}.")
-=======
-         f" when inputs are perturbed on index {idx} by {delta}, but got:"
+         f" when inputs are perturbed {on_location}by {delta}, but got:"
          f" shapes {output1.shape} and {output2.shape}.")
     assert output1.dtype == output2.dtype, \
         (f"Expected `func` to return outputs with the same dtype"
-         f" when inputs are perturbed on index {idx} by {delta}, but got:"
+         f" when inputs are perturbed {on_location}by {delta}, but got:"
          f" dtypes {output1.dtype} and {output2.dtype}.")
->>>>>>> 10e2278e
 
 
 def get_numerical_jacobian_for_input(fn, input, input_idx, inputs, outputs, delta, eps, grad_out):
