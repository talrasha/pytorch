#pragma once

#include <chrono>
#include <iostream>
#include <list>
#include <mutex>
#include <thread>
#include <unordered_map>

#include <c10d/NCCLUtils.hpp>
#include <c10d/ProcessGroup.hpp>
#include <c10d/Store.hpp>

#include <ATen/cuda/CUDAContext.h>
#include <ATen/cuda/CUDAEvent.h>
#include <ATen/cuda/CUDAMultiStreamGuard.h>
#include <c10/core/Stream.h>
#include <c10/core/StreamGuard.h>
#include <c10/cuda/CUDACachingAllocator.h>
#include <c10/cuda/CUDAStream.h>

#include <torch/custom_class.h>

namespace c10d {

// Environment variable which controls whether or not wait() is blocking or
// non-blocking.
constexpr const char* NCCL_BLOCKING_WAIT = "NCCL_BLOCKING_WAIT";

// Environment variable which controls whether or not we perform Async Error
// Handling with NCCL.
constexpr const char* NCCL_ASYNC_ERROR_HANDLING = "NCCL_ASYNC_ERROR_HANDLING";

// ProcessGroupNCCL implements NCCL bindings for c10d.
//
// All functions of the class are expected to be called in the same order
// across all processes in the process group.  This is the only way that we
// can guarantee to match up the same calls among all processes.
//
// All NCCL functions provided by this class are asynchronous functions. More
// specifically, each NCCL call is scheduled on a separate CUDA stream that is
// different from the current CUDA stream. This is for the purpose of
// achieving potentially concurrency and better performance. As a result,
// it is the callers' responsibility to make sure that the CUDA stream their
// code works on needs to wait for the NCCL operation from
// this class.
//
// This can be done by calling:
//
// either WorkNCCL::wait() or WorkNCCL::synchronize(), both achieves the same
// functionality and are synonyms.
//
// Also note that WorkNCCL::finishedGPUExecution() is a helper function only
// provided by ProcessGroupNCCL to check if the NCCL operation of WorkNCCL has
// finished execution on the GPU (not just scheduled).
//
// Example on using the NCCL process group
//
//   ProcessGroupNCCL pg(store, rank, size);
//   std::shared_ptr<WorkNCCL> work = pg.allreduce(tensors);
//
//   // At this point, NCCL kernel has already by queued successfully
//   // Now, let current stream wait for the NCCL to finish, this function is
//   // async operation as well
//
//   work->wait()
//
//   // Now continue on other work in the current stream.
class ProcessGroupNCCL : public ProcessGroup {
 public:
  class WorkNCCL : public ProcessGroup::Work,
    public std::enable_shared_from_this<WorkNCCL> {
   public:
    // Constructor takes a list of CUDA devices
    WorkNCCL(const std::vector<at::Device>& devices, int rank, OpType opType, const char* profilingTitle = nullptr);
    // Copy constructor doing partial copy without outputs_. Cleanup thread
    // monitors and removes finished works. However it will deadlock when
    // destructs outputs_ tensors who are view tensors in autograd graph.
    WorkNCCL(const WorkNCCL& w);

    virtual ~WorkNCCL();

    // Checks if request has completed. In this specific case of NCCL, it checks
    // if the NCCL operation has completed on the GPU in its own NCCL stream.
    // Non-blocking operation.
    bool isCompleted() override;

    bool isSuccess() const override;

    // Same as calling synchronize() for NCCL work.
    bool wait(std::chrono::milliseconds timeout = kNoTimeout) override;

    void abort() override;

    // Let current stream wait on the completing of the NCCL work
    // Throws on exceptions. Blocking operation, which will wait for work
    // completion.
    void synchronize() override;

    // Synchronize streams by blocking each on the NCCL stream
    void synchronizeStreams();

    // Helper function used in CUDA Stream callbacks to complete WorkNCCL
    // objects and throw exceptions when neeeded.
    void handleNCCLGuard();

    // Helper function that checks if the NCCL kernels have finished
    // execution on the GPUs
    bool finishedGPUExecution();

    // Get a Future object that will be marked as completed internally.
    // It actually returns a FutureNCCL object which is a sub class Future.
    c10::intrusive_ptr<c10::ivalue::Future> getFuture() override;

    // Helper function that sets an exception_ptr on the WorkNCCL object.
    void setException(std::exception_ptr exception_ptr);

    // Helper function that returns True if the WorkNCCL object has timed out
    // and False otherwise.
    bool timedOut();

    std::vector<at::Tensor> result() override;

   protected:
    // The cached list of CUDA devices to operate on
    std::vector<at::Device> devices_;

    // The CUDA events tracking this work item on multiple CUDA devices
    std::shared_ptr<std::vector<at::cuda::CUDAEvent>> cudaEvents_;

    // The NCCL communicators used for this work item.
    std::vector<std::shared_ptr<NCCLComm>> ncclComms_;

    // Tensors used for barrier op
    std::vector<at::Tensor> barrierTensors_;

    // Clone of blockingWait_ from ProcessGroupNCCL.
    bool blockingWait_ = false;

    // Clone of opTimeout_ from ProcessGroupNCCL.
    std::chrono::milliseconds opTimeout_;

    // Time point representing when the work started.
    std::chrono::time_point<std::chrono::steady_clock> workStartTime_;

    // Wrapper method for the static checkForNCCLErrors which can be overridden
    // for tests.
    virtual std::exception_ptr checkForNCCLErrors(
        const std::vector<std::shared_ptr<NCCLComm>>& ncclComms) const;

    friend std::ostream& operator<<(
        std::ostream& output,
        const WorkNCCL& workNCCL);

   private:
    // Helper function for synchronize
    void synchronizeInternal(std::chrono::milliseconds timeout);
    // Checks for NCCL errors and sets an appropriate exception_ptr.
    void checkAndSetException();

    // Checks for NCCL errors and throws an appropriate exception.
    void checkAndThrowException();

    // Just checks whether GPU execution has completed, without modifying
    // exception_ptr.
    bool finishedGPUExecutionInternal() const;

    // Reference to the store so that we can write aborted communicators
    // to the store.
    c10::intrusive_ptr<Store> store_;

    // Store a reference to NCCL collective's outputs to be used by getFuture.
    std::shared_ptr<std::vector<at::Tensor>> outputs_;

    friend class ProcessGroupNCCL;
  };

  struct Options : torch::CustomClassHolder {
    explicit Options();

    // return intrusive_ptr of the object
    static c10::intrusive_ptr<Options> create(
        std::chrono::milliseconds timeout = kNoTimeout,
        bool isHighStream = false) {
      return c10::make_intrusive<Options>();
    }

    std::chrono::milliseconds opTimeout;
    bool isHighPriorityStream;
  };

  // FutureNCCL is a subclass of ivalue's Future. The goal is to use
  // this class in getFuture API of WorkNCCL. This Future is mostly a
  // wrapper to synchronize streams appropriately and it mostly enables
  // the async programming model of CUDA while trying to adhere to the
  // Future interface. FutureNCCL does not support NCCL_BLOCKING_WAIT flag
  // or NCCL's barrier().
  //
  // If created by WorkNCCL's getFuture API, FutureNCCL has a reference to
  // WorkNCCL's cudaEvents, NCCL collective's outputs, and the device indices of
  // outputs' devices. Its value is NCCL collective's outputs.
  //
  // If created by FutureNCCL's then callback, its value becomes the value of
  // callback() and its cudaEvents will record the NCCL stream that runs that
  // callback. Before invoking the callback, FutureNCCL will synchronize its
  // own cudaEvents with the stream that runs the callback. This design
  // enables synchronizing the appropriate streams and avoids stalling PyTorch's
  // default stream while running the callback. In case of multiple then
  // callbacks, each will be executed on its own fresh stream.
  struct FutureNCCL : at::ivalue::Future {
   public:
    explicit FutureNCCL(
        at::IValue value,
        std::shared_ptr<std::vector<at::cuda::CUDAEvent>> cudaEvents)
        : at::ivalue::Future(c10::ListType::create(c10::TensorType::get())),
          value_(std::move(value)),
          cudaEvents_(std::move(cudaEvents)) {
<<<<<<< HEAD
=======
      // Check that the device indices are distinct
      std::unordered_set<c10::DeviceIndex> uniqueDeviceIndices;
      for (const auto& deviceIndex : deviceIndices_) {
        uniqueDeviceIndices.insert(deviceIndex);
      }
      TORCH_INTERNAL_ASSERT(
        deviceIndices_.size() == uniqueDeviceIndices.size(),
        "Got ", deviceIndices_.size(), " devices, but only ",
        uniqueDeviceIndices.size(), " distinct ones");
      TORCH_INTERNAL_ASSERT(
        cudaEvents_->size() == deviceIndices_.size(),
        "The device indices and the events must be paired up. Got ",
        deviceIndices_.size(), " devices and ", cudaEvents_->size(),
        " events.");
>>>>>>> 6db6a23c
      for (const at::cuda::CUDAEvent& event : *cudaEvents_) {
        TORCH_INTERNAL_ASSERT(event.isCreated());
      }
      for (const at::DataPtr& data_ptr : extractDataPtrs(value_)) {
        TORCH_INTERNAL_ASSERT(
            std::find_if(
                cudaEvents_->begin(),
                cudaEvents_->end(),
                [&](const at::cuda::CUDAEvent& ev) {
                  return ev.device_index() == data_ptr.device().index();
                }) != cudaEvents_->end());
      }
    }

   private:
    FutureNCCL()
        : at::ivalue::Future(c10::ListType::create(c10::TensorType::get())) {}
    // We need this because it will be the ::make() static method that actually
    // creates the instance. This is a brittle approach and the passkey idiom
    // would be a more robust solution. However, this will go away in #48505.
    friend c10::intrusive_ptr<FutureNCCL>;

   public:
    // Gets the current stream of the device and synchronizes recorded streams
    // with that. It will return after synchronizing the correct GPU streams to
    // ensure we can have async CUDA execution and it does not wait for the
    // entire operation to complete on GPU.
    void wait() override {
      if (error_) {
        throw *error_;
      }

      for (at::cuda::CUDAEvent& cudaEvent : *cudaEvents_) {
        cudaEvent.block(
            at::cuda::getCurrentCUDAStream(cudaEvent.device_index()));
      }

      for (const at::DataPtr& data_ptr : extractDataPtrs(value_)) {
        if (data_ptr.device().is_cuda()) {
          c10::cuda::CUDACachingAllocator::recordStream(
              data_ptr, at::cuda::getCurrentCUDAStream(data_ptr.device().index()));
        }
      }
    }

    // If FutureNCCL was created by FutureNCCL::then, its value would be empty
    // initially. FutureNCCL::then will later use this method to set its value
    // to the return value of the callback.
    void markCompleted(at::IValue value) override {
      TORCH_INTERNAL_ASSERT(
          value_.isNone(),
          "Attempting to set value of a FutureNCCL which has a value."
          "FutureNCCL's value was internally set to NCCL collective's "
          "outputs or the return value of the callback.");
      value_ = std::move(value);

      TORCH_INTERNAL_ASSERT(cudaEvents_ == nullptr);
      std::vector<bool> isCudaDeviceUsed(c10::cuda::device_count(), false);
      for (const at::DataPtr& data_ptr : extractDataPtrs(value_)) {
        if (data_ptr.device().is_cuda()) {
          isCudaDeviceUsed[data_ptr.device().index()] = true;
        }
      }

      cudaEvents_ = std::make_shared<std::vector<at::cuda::CUDAEvent>>();
      for (c10::DeviceIndex idx = 0; idx < isCudaDeviceUsed.size(); idx++) {
        if (isCudaDeviceUsed[idx]) {
          at::cuda::CUDAEvent cudaEvent;
          cudaEvent.record(at::cuda::getCurrentCUDAStream(idx));
          (*cudaEvents_).push_back(std::move(cudaEvent));
        }
      }
    }

    // Just returns FutureNCCL's value after wait returns.
    at::IValue value() override {
      TORCH_INTERNAL_ASSERT(hasValue(), "FutureNCCL's value is None.")
      wait();
      return value_;
    }

    const at::IValue& constValue() override {
      TORCH_INTERNAL_ASSERT(hasValue(), "FutureNCCL's value is None.")
      wait();
      return value_;
    }

    // Adds a callback to FutureNCCL. It invokes the callback inline after
    // synchronizing FutureNCCL's own cudaEvents with the stream that runs
    // this callback. This new FutureNCCL's cudaEvents will record the
    // callback's stream and will have the result value of the callback.
    void addCallback(std::function<void(void)> callback) override {
      // We'd love to get a stream for all devices, even those that are not used
      // by the value, because the callback could use those other devices, but
      // unfortunately this could cause a deadlock with NCCL. See
      // https://github.com/pytorch/pytorch/pull/48500#issuecomment-735395414
      // In general, if some devices haven't been used yet, by getting a stream
      // for them we'd initialize them, and in addition to causing NCCL to
      // misbehaving this also ends up using memory on those devices, which the
      // user might not want.
      std::vector<at::cuda::CUDAStream> streams;
      for (at::cuda::CUDAEvent& cudaEvent : *cudaEvents_) {
        c10::DeviceIndex idx = cudaEvent.device_index();
        // FIXME Should we find a way to allow to change the priority of
        // streams?
        at::cuda::CUDAStream stream =
            at::cuda::getStreamFromPool(/*isHighPriority=*/false, idx);
        cudaEvent.block(stream);
        streams.push_back(stream);
      }

      // Use the dedicated callback stream to run callback.
      at::cuda::CUDAMultiStreamGuard streamGuard(streams);

      // Do not free the underlying data storage of value_ before its
      // usage on the stream finishes.
      for (const at::DataPtr& data_ptr : extractDataPtrs(value_)) {
        if (data_ptr.device().is_cuda()) {
          c10::cuda::CUDACachingAllocator::recordStream(
              data_ptr, at::cuda::getCurrentCUDAStream(data_ptr.device().index()));
        }
      }

      callback();
    }

    // Adds a callback to FutureNCCL, and returns another FutureNCCL to hold
    // the return value of the callback and new cudaEvents that recorded the
    // stream that runs this callback.
    c10::intrusive_ptr<Future> then(
        std::function<at::IValue(void)> callback,
        at::TypePtr /* unused */) override {
      auto fut = c10::make_intrusive<FutureNCCL>();
      // The new future needs the DataPtr extractor when it gets marked complete
      // but this might happen immediately inline or in parallel by another
      // thread. In both these cases this would/might happen before the user has
      // time to set their own DataPtr extractor, which might lead to failures
      // if the default extractor can't handle some of the user's types.
      // Therefore we propagate our extractor.
      fut->setDataPtrExtractor(dataPtrExtractor_);

      // Cannot move capture std::function in lambda, because it cannot deduce
      // the template type for std::function. Hence use std::bind to explicitly
      // specify types.
      addCallback(std::bind(
          [&](std::function<at::IValue(void)> cb) {
            try {
              fut->markCompleted(at::IValue(cb()));
            } catch (const std::exception& e) {
              fut->setError(std::current_exception());
            }
          },
          std::move(callback)));
      return fut;
    }

    bool completed() const override {
      return true;
    }

    bool hasValue() const override {
      return !value_.isNone();
    }

    void setDataPtrExtractor(DataPtrExtractor dataPtrExtractor) override {
      std::unique_lock<std::mutex> lock(dataPtrExtractorMutex_);
      dataPtrExtractor_ = std::move(dataPtrExtractor);
    }

   private:
    at::IValue value_;
    std::shared_ptr<std::vector<at::cuda::CUDAEvent>> cudaEvents_;
    DataPtrExtractor dataPtrExtractor_;
    std::mutex dataPtrExtractorMutex_;
    c10::optional<FutureError> error_;

    std::vector<std::reference_wrapper<const at::DataPtr>> extractDataPtrs(
        const at::IValue& value) {
      std::unique_lock<std::mutex> lock(dataPtrExtractorMutex_);
      std::vector<std::reference_wrapper<const at::DataPtr>> data_ptrs;
      if (dataPtrExtractor_ != nullptr) {
        // If a Python communication hook is used, dataPtrExtractor_ will be
        // set in torch/csrc/jit/python/pybind_utils.h, which allows Python
        // dependency to be imported.
        data_ptrs = dataPtrExtractor_(value);
      } else {
        // If a C++ communication hook is used, use the default extractor.
        data_ptrs = at::ivalue::Future::defaultDataPtrExtractor(value);
      }
      TORCH_INTERNAL_ASSERT(data_ptrs.size() == 1, "expected exactly 1 tensor");
      return data_ptrs;
    }
  };

  // If you wish to create multiple process groups, each with a potentially
  // different rank and size, you can do so by passing a new store instance
  // to each one. If you have only a single store object, you can
  // use the `c10d::PrefixStore` to derive scoped instances.
  // This is also what the Python API in torch.distributed does.
  //
  // The process group instance keeps a reference to the store because
  // it may be used long after the constructor runs. In fact, the constructor
  // doesn't create any NCCL communicators. A single NCCL communicator can
  // only be used on a specific set of devices, and are therefore created
  // on-demand when a collective runs. If another collective is executed later,
  // against a different set of devices, the process group creates another NCCL
  // communicator. These NCCL communicators are cached and reused if possible.
  //
  ProcessGroupNCCL(
      const c10::intrusive_ptr<Store>& store,
      int rank,
      int size,
      c10::intrusive_ptr<Options> options = Options::create());

  // This constructor includes the deprecated `groupName` argument.
  // If you have existing code that uses the `groupName`, you can replace
  // it by specifying a `c10d::PrefixStore(groupName, store)` for store.
  C10_DEPRECATED ProcessGroupNCCL(
      const c10::intrusive_ptr<Store>& store,
      int rank,
      int size,
      const std::string& groupName,
      c10::intrusive_ptr<Options> options = Options::create())
      : ProcessGroupNCCL(store, rank, size, options) {}

  virtual ~ProcessGroupNCCL();

  c10::intrusive_ptr<ProcessGroup::Work> broadcast(
      std::vector<at::Tensor>& tensors,
      const BroadcastOptions& opts = BroadcastOptions()) override;

  c10::intrusive_ptr<ProcessGroup::Work> allreduce(
      std::vector<at::Tensor>& tensors,
      const AllreduceOptions& opts = AllreduceOptions()) override;

  c10::intrusive_ptr<ProcessGroup::Work> allreduce_coalesced(
      std::vector<at::Tensor>& tensors,
      const AllreduceCoalescedOptions& opts =
          AllreduceCoalescedOptions()) override;

  c10::intrusive_ptr<ProcessGroup::Work> reduce(
      std::vector<at::Tensor>& tensors,
      const ReduceOptions& opts = ReduceOptions()) override;

  c10::intrusive_ptr<ProcessGroup::Work> allgather(
      std::vector<std::vector<at::Tensor>>& outputTensors,
      std::vector<at::Tensor>& inputTensors,
      const AllgatherOptions& opts = AllgatherOptions()) override;

  c10::intrusive_ptr<ProcessGroup::Work> allgather_base(
      at::Tensor& outputbuffer,
      at::Tensor& inputbuffer,
      const AllgatherOptions& opts = AllgatherOptions()) override;

  c10::intrusive_ptr<ProcessGroup::Work> allgather_coalesced(
      std::vector<std::vector<at::Tensor>>& outputTensorLists,
      std::vector<at::Tensor>& inputTensors,
      const AllgatherOptions& opts = AllgatherOptions()) override;

  c10::intrusive_ptr<ProcessGroup::Work> reduce_scatter(
      std::vector<at::Tensor>& outputTensors,
      std::vector<std::vector<at::Tensor>>& inputTensors,
      const ReduceScatterOptions& opts = ReduceScatterOptions()) override;

  c10::intrusive_ptr<ProcessGroup::Work> barrier(
      const BarrierOptions& opts = BarrierOptions()) override;

  c10::intrusive_ptr<ProcessGroup::Work> alltoall_base(
      at::Tensor& outputTensor,
      at::Tensor& inputTensor,
      std::vector<int64_t>& outputSplitSizes,
      std::vector<int64_t>& inputSplitSizes,
      const AllToAllOptions& opts = AllToAllOptions()) override;

  c10::intrusive_ptr<ProcessGroup::Work> alltoall(
      std::vector<at::Tensor>& outputTensors,
      std::vector<at::Tensor>& inputTensors,
      const AllToAllOptions& opts = AllToAllOptions()) override;

  c10::intrusive_ptr<ProcessGroup::Work> send(
      std::vector<at::Tensor>& tensors,
      int dstRank,
      int tag) override;

  c10::intrusive_ptr<ProcessGroup::Work> recv(
      std::vector<at::Tensor>& tensors,
      int srcRank,
      int tag) override;

  static void groupStart();

  static void groupEnd();

  // Unsupported Ops
  c10::intrusive_ptr<ProcessGroup::Work> gather(
      std::vector<std::vector<at::Tensor>>& outputTensors,
      std::vector<at::Tensor>& inputTensors,
      const GatherOptions& opts = GatherOptions()) override;

  c10::intrusive_ptr<ProcessGroup::Work> scatter(
      std::vector<at::Tensor>& outputTensors,
      std::vector<std::vector<at::Tensor>>& inputTensors,
      const ScatterOptions& opts = ScatterOptions()) override;

  c10::intrusive_ptr<ProcessGroup::Work> recvAnysource(
      std::vector<at::Tensor>& tensors,
      int tag) override;

  static const int64_t kProcessGroupNCCLOpTimeoutMillis;

 protected:
  // Helper that broadcasts nccl unique ID to all ranks through the store
  void broadcastUniqueNCCLID(
      ncclUniqueId* ncclID,
      OpType opType,
      const std::string& devicesKey,
      int p2pRank);

  // Helper that either looks up the cached NCCL communicators or creates
  // a new set of NCCL communicators as a cache entry
  std::vector<std::shared_ptr<NCCLComm>>& getNCCLComm(
      const std::string& devicesKey,
      const std::vector<at::Device>& devices,
      OpType opType,
      int p2pRank = 0,
      bool isSendRecvSelf = false);

  // Wrapper method which can be overridden for tests.
  virtual std::exception_ptr checkForNCCLErrors(
      const std::vector<std::shared_ptr<NCCLComm>>& ncclComms);

  virtual c10::intrusive_ptr<ProcessGroupNCCL::WorkNCCL> initWork(
      std::vector<at::Device> devices,
      int rank,
      OpType opType,
      const char* profilingTitle=nullptr);

 private:
  // Helper that encapsulates work shared across all collective communication
  // primitives.  The callbacks have the following signatures:
  //
  //    ncclResult_t fn(at::Tensor& input, at::Tensor& output,
  //                    ncclComm_t, at::cuda::CUDAStream&);
  //    void {pre,post}(std::vector<at::cuda::CUDAStream&>);
  template <typename Fn>
  c10::intrusive_ptr<ProcessGroup::Work> collective(
      std::vector<at::Tensor>& input,
      std::vector<at::Tensor>& output,
      Fn fn,
      OpType opType,
      const char* profilingTitle = nullptr);
  template <typename Fn, typename PreProcess, typename PostProcess>
  c10::intrusive_ptr<ProcessGroup::Work> collective(
      std::vector<at::Tensor>& input,
      std::vector<at::Tensor>& output,
      Fn fn,
      PreProcess pre,
      PostProcess post,
      OpType opType,
      const char* profilingTitle = nullptr);

  // Helper that encapsulates work shared across point-to-point communication
  // primitives. It is the same structure as the helper used for collective
  // communicaiton primitives.
  template <typename Fn>
  c10::intrusive_ptr<ProcessGroup::Work> pointToPoint(
      std::vector<at::Tensor>& tensor,
      Fn fn,
      int peer,
      OpType opType);
  template <typename Fn, typename PreProcess, typename PostProcess>
  c10::intrusive_ptr<ProcessGroup::Work> pointToPoint(
      std::vector<at::Tensor>& tensor,
      Fn fn,
      int peer,
      OpType opType,
      PreProcess pre,
      PostProcess post);

  // Checks for NCCL errors on each of the communicators and returns an
  // appropriate exception_ptr (nullptr if no errors).
  static std::exception_ptr checkForNCCLErrorsInternal(
      const std::vector<std::shared_ptr<NCCLComm>>& ncclComms);

  // Function that runs as part of a separate thread and checks for errors on
  // NCCL communicators. We need a separate thread to check for NCCL errors
  // since we can't rely on the user calling certain methods like wait(),
  // isCompleted() etc. to detect and remediate errors. In addition to this, we
  // need a mechanism to safely abort and remove NCCL communicators from our
  // cache. This can be done cleanly by having a thread for the ProcessGroupNCCL
  // class. Attempting to modify the communicator cache from the WorkNCCL class
  // might run into issues with object lifetime since the ProcessGroupNCCL
  // object might get destroyed before the WorkNCCL object.
  void ncclCommWatchdog();

  void ncclCommWatchdogInternal();

  // This function iterates through the list of WorkNCCL objects in the
  // workList_ corresponding to incomplete collectives and then aborts NCCL
  // communicators associated with timed out collectives.
  void abortTimedOutCollectives(
      std::unordered_set<std::string>& abortedCommIds);

  void workCleanupLoop();

 protected:
  static const int64_t kWatchdogThreadSleepMillis;
  static const int64_t kWorkCleanupThreadSleepMillis;

  // The store is used to broadcast the NCCL unique ID of rank 0.
  c10::intrusive_ptr<Store> store_;

  // The number of NCCL communicators that have been created during
  // the lifetime of this process group. This sequence number is
  // used to scope keys used in the store.
  uint64_t ncclCommCounter_{0};

  // The NCCL communicator that the process group has cached.
  //
  // For collective operations:
  // The key is a list of GPU devices that an operation is operating on
  // The GPU devices are stored in a device sequence and the cache NCCL
  // communicator is associated with this GPU device sequence
  //
  // e.g. If the process group op only uses device 0, then the value of
  // the used device string stored (value of the hashmap) would be "0".
  //
  //      If the process group op uses device 0 - 7 and the each tensor of the
  //      input tensor list is on device, 0, 1, 2, 3, 4, 5, 6, 7 separately,
  //      then the value of the used device string (key) stored would be
  //      "0,1,2,3,4,5,6,7"
  //
  //      If the process group op uses device 0 - 7 and the each tensor of the
  //      input tensor list is on device, 0, 4, 5, 6, 7, 1, 2, 3 separately,
  //      then the value of the used device string stored would be
  //      "0,4,5,6,7,1,2,3"
  //
  //      Note that the order of the device for the tensor list matters.
  //
  // For point-to-point operations:
  // The key is a string of my current rank and the peer process rank.
  // e.g. If process 1 and process 2 are involved in a point-to-point
  // communication, the key will be "1:2" on both processes. Note: this is for
  // the scenario where there is only 1 GPU per process. When it comes to
  // multiple GPUs per process, this part may need to redesigned.
  std::unordered_map<std::string, std::vector<std::shared_ptr<NCCLComm>>>
      devNCCLCommMap_;

  // Map from ncclUniqueId to appropriate communicator.
  std::unordered_map<std::string, std::vector<std::shared_ptr<NCCLComm>>>
      ncclIdToCommMap_;

  // Mutex to guard maps like devNCCLCommMap_ and ncclIdToCommMap_.
  std::mutex mutex_;

  // Watchdog thread which looks for errors on the cached NCCL communicators.
  std::thread ncclCommWatchdogThread_;

  // Whether or not we should terminate the watchdog and workCleanup threads.
  std::atomic<bool> terminateProcessGroup_;

  // Condition variable to control how long the watchdog thread waits.
  std::condition_variable watchdogCV_;

  // Mutex for watchdog.
  std::mutex watchdogCVMutex_;

  // Thread that removes NCCL Work upon timeout
  std::thread workCleanupThread_;

  // Mutex to Guard workMetaList_
  std::mutex workMetaListMutex_;

  // Condition Variable for timeout thread sleep
  std::condition_variable workMetaListCV_;

  // Vector to Store WorkNCCL pointers
  std::list<ProcessGroupNCCL::WorkNCCL> workMetaList_;

  // Add Work Pointer to workVector
  void workEnqueue(c10::intrusive_ptr<ProcessGroupNCCL::WorkNCCL>);

  // The CUDA steams used by NCCL kernels
  std::unordered_map<std::string, std::vector<at::cuda::CUDAStream>>
      ncclStreams_;

  // The CUDA events used to sync NCCL streams
  std::unordered_map<std::string, std::vector<at::cuda::CUDAEvent>> ncclEvents_;

  // Device Indexes used for all collectives in this group
  std::set<int> usedDeviceIdxs_;

  // map from the key: "group name + pg counter (ID)" to the
  // unique NCCL ID count. This needs to be group and pg specific
  //
  // For each process group, we need a uniform unique NCCL ID counter to ensure
  // that NCCL operation in this process group can be completed successfully.
  // Since each process group ID belongs to a group name, the key to this map
  // is a combination of group name and ProcessGroupNCCL ID.
  static std::unordered_map<std::string, ssize_t> pgUniqueNCCLIDCnt_;

  // map from group name to the pg counter (ID) within that group
  //
  // For each group with the "group name" (which is the key), we need to
  // keep track of a unique process group ID when creating a new
  // ProcessGroupNCCL for this "group name". Therefore, the value of this
  // map keeps the unique ProcessGroupNCCL's ID for a specific group with
  // the "group name". The reason we need a per-group process group ID counter
  // is that different group can have different ranks and we need ensure that
  // each group has its own uniform process group ID for all its ranks.
  static std::unordered_map<std::string, ssize_t> processGroupCounterMap_;

  // Whether or not wait() and synchronize() are blocking operations that wait
  // for the operation to complete.
  bool blockingWait_ = false;

  // Whether ot not the workCleanupThread is used to perform async error
  // handling.
  bool asyncErrorHandling_ = false;

  // Timeout for operations. This is only used when blockingWait_ is enabled.
  std::chrono::milliseconds opTimeout_;

  // Set of communicators that this process group has aborted and their
  // ncclUniqueId has been written to the store. We don't need a lock
  // for this map since only the watchdog thread accesses this set. The
  // set contains the string representation of ncclUniqueId.
  std::unordered_set<std::string> abortedComms_;

  // Schedule NCCL operations on high priority CUDA streams.
  bool isHighPriorityStream_ = false;

  // The number of active ncclGroupStart() calls. This counter will be increased
  // by 1 when ncclGroupStart() is called and decreased by 1 when ncclGroupEnd()
  // is called.
  static thread_local uint64_t ncclActiveGroupCounter_;
};

} // namespace c10d<|MERGE_RESOLUTION|>--- conflicted
+++ resolved
@@ -215,26 +215,16 @@
         : at::ivalue::Future(c10::ListType::create(c10::TensorType::get())),
           value_(std::move(value)),
           cudaEvents_(std::move(cudaEvents)) {
-<<<<<<< HEAD
-=======
       // Check that the device indices are distinct
       std::unordered_set<c10::DeviceIndex> uniqueDeviceIndices;
-      for (const auto& deviceIndex : deviceIndices_) {
-        uniqueDeviceIndices.insert(deviceIndex);
-      }
-      TORCH_INTERNAL_ASSERT(
-        deviceIndices_.size() == uniqueDeviceIndices.size(),
-        "Got ", deviceIndices_.size(), " devices, but only ",
-        uniqueDeviceIndices.size(), " distinct ones");
-      TORCH_INTERNAL_ASSERT(
-        cudaEvents_->size() == deviceIndices_.size(),
-        "The device indices and the events must be paired up. Got ",
-        deviceIndices_.size(), " devices and ", cudaEvents_->size(),
-        " events.");
->>>>>>> 6db6a23c
       for (const at::cuda::CUDAEvent& event : *cudaEvents_) {
         TORCH_INTERNAL_ASSERT(event.isCreated());
-      }
+        uniqueDeviceIndices.insert(event.device_index());
+      }
+      TORCH_INTERNAL_ASSERT(
+        cudaEvents_->size() == uniqueDeviceIndices.size(),
+        "Got ", cudaEvents_->size(), " events, but only ",
+        uniqueDeviceIndices.size(), " distinct devices");
       for (const at::DataPtr& data_ptr : extractDataPtrs(value_)) {
         TORCH_INTERNAL_ASSERT(
             std::find_if(
