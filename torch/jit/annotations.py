--- conflicted
+++ resolved
@@ -10,13 +10,8 @@
 from ._state import _get_script_class
 
 from torch._C import TensorType, TupleType, FloatType, IntType, ComplexType, \
-<<<<<<< HEAD
-    ListType, StringType, DictType, BoolType, OptionalType, ClassType, InterfaceType, AnyType, NoneType, \
-    DeviceObjType, StreamObjType, FutureType, EnumType, UnionType
-=======
-    ListType, StringType, DictType, BoolType, OptionalType, InterfaceType, AnyType, NoneType, \
-    DeviceObjType, StreamObjType, FutureType, EnumType
->>>>>>> 1de3330b
+    ListType, StringType, DictType, BoolType, OptionalType, InterfaceType, AnyType, \
+    NoneType, DeviceObjType, StreamObjType, FutureType, EnumType, UnionType
 
 
 from textwrap import dedent
@@ -378,7 +373,7 @@
     'Dict',
     'is_dict',
     'is_optional',
-    'is_union'
+    'is_union',
     'TensorType',
     'TupleType',
     'FloatType',
