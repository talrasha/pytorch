import copy
import math

import torch
import torch.nn as nn
import torch.nn.functional as F
from torch.quantization import default_dynamic_qconfig
import torch.nn.quantized as nnq
toq = torch.ops.quantized
from torch.quantization.quantize_fx import (
    convert_fx,
    prepare_fx,
    prepare_qat_fx,
)
from torch.testing._internal.common_quantization import (
    ConvBnModel,
    ConvBnReLUModel,
    ConvModel,
    QuantizationTestCase,
    skipIfNoFBGEMM,
    SingleLayerLinearDynamicModel,
    SingleLayerLinearModel,
    LSTMwithHiddenDynamicModel,
    SparseNNModel,
    skip_if_no_torchvision,
)
from torch.testing._internal.common_quantization import NodeSpec as ns
from torch.testing._internal.common_quantized import override_qengines
from torch.quantization.ns.graph_matcher import (
    get_matching_subgraph_pairs,
    GraphMatchingException,
)
from torch.quantization._numeric_suite_fx import (
    extract_weights,
    _extract_weights_impl,
    add_loggers,
    _add_loggers_impl,
    OutputLogger,
    add_shadow_loggers,
    _add_shadow_loggers_impl,
    extract_logger_info,
    extract_shadow_logger_info,
)


# Note: these models are not for use outside of this file. While it's good
# to reuse code, we also need to be able to iterate on tests
# quickly when debugging. If a test model has a large number of callsites
# across various different files, speed of debugging on individual test cases
# decreases.
class LinearReluFunctional(nn.Module):
    def __init__(self):
        super().__init__()
        self.w1 = nn.Parameter(torch.empty(4, 4))
        self.b1 = nn.Parameter(torch.zeros(4))
        torch.nn.init.kaiming_uniform_(self.w1, a=math.sqrt(5))

    def forward(self, x):
        x = F.linear(x, self.w1, self.b1)
        x = F.relu(x)
        return x


class LinearReluLinearFunctional(nn.Module):
    def __init__(self):
        super().__init__()
        self.w = nn.Parameter(torch.Tensor(4, 4))
        self.b = nn.Parameter(torch.zeros(4))
        torch.nn.init.kaiming_uniform_(self.w, a=math.sqrt(5))

    def forward(self, x):
        x = F.linear(x, self.w, self.b)
        x = F.relu(x)
        x = F.linear(x, self.w, self.b)
        return x


class AllConvAndLinearFusionModules(torch.nn.Module):
    def __init__(self):
        super().__init__()
        # conv1d
        self.conv1d_0 = nn.Conv1d(1, 1, 1)
        # conv1d - relu
        self.conv1d_1 = nn.Conv1d(1, 1, 1)
        self.relu_0 = nn.ReLU()
        # conv1d - bn (qat only)
        self.conv1d_2 = nn.Conv1d(1, 1, 1)
        self.bn1d_0 = nn.BatchNorm1d(1)
        # conv1d - bn - relu (qat only)
        self.conv1d_3 = nn.Conv1d(1, 1, 1)
        self.bn1d_1 = nn.BatchNorm1d(1)
        self.relu_4 = nn.ReLU()
        # conv2d
        self.conv2d_0 = nn.Conv2d(1, 1, 1)
        # conv2d - relu
        self.conv2d_1 = nn.Conv2d(1, 1, 1)
        self.relu_1 = nn.ReLU()
        # conv2d - bn (qat only)
        self.conv2d_2 = nn.Conv2d(1, 1, 1)
        self.bn2d_0 = nn.BatchNorm2d(1)
        # conv2d - bn - relu (qat only)
        self.conv2d_3 = nn.Conv2d(1, 1, 1)
        self.bn2d_1 = nn.BatchNorm2d(1)
        self.relu_5 = nn.ReLU()
        # conv3d
        self.conv3d_0 = nn.Conv3d(1, 1, 1)
        # conv3d - relu
        self.conv3d_1 = nn.Conv3d(1, 1, 1)
        self.relu_2 = nn.ReLU()
        # conv3d - bn (qat only)
        self.conv3d_2 = nn.Conv3d(1, 1, 1)
        self.bn3d_0 = nn.BatchNorm3d(1)
        # conv3d - bn - relu (qat only)
        self.conv3d_3 = nn.Conv3d(1, 1, 1)
        self.bn3d_1 = nn.BatchNorm3d(1)
        self.relu_6 = nn.ReLU()
        # linear
        self.linear_0 = nn.Linear(1, 1)
        # linear - relu
        self.linear_1 = nn.Linear(1, 1)
        self.relu_3 = nn.ReLU()

    def forward(self, x):
        # conv1d
        x = self.conv1d_0(x)
        x = self.conv1d_1(x)
        x = self.relu_0(x)
        x = self.conv1d_2(x)
        x = self.bn1d_0(x)
        x = self.conv1d_3(x)
        x = self.bn1d_1(x)
        x = self.relu_4(x)
        # conv2d
        x = x.reshape(1, 1, 1, 1)
        x = self.conv2d_0(x)
        x = self.conv2d_1(x)
        x = self.relu_1(x)
        x = self.conv2d_2(x)
        x = self.bn2d_0(x)
        x = self.conv2d_3(x)
        x = self.bn2d_1(x)
        x = self.relu_5(x)
        # conv3d
        x = x.reshape(1, 1, 1, 1, 1)
        x = self.conv3d_0(x)
        x = self.conv3d_1(x)
        x = self.relu_2(x)
        x = self.conv3d_2(x)
        x = self.bn3d_0(x)
        x = self.conv3d_3(x)
        x = self.bn3d_1(x)
        x = self.relu_6(x)
        # linear
        x = x.reshape(1, 1)
        x = self.linear_0(x)
        x = self.linear_1(x)
        x = self.relu_3(x)
        return x


class AllConvFunctional(torch.nn.Module):
    def __init__(self, weight1d, weight2d, weight3d, bias1d, bias2d, bias3d):
        super().__init__()
        self.weight1d = torch.nn.Parameter(weight1d)
        self.weight2d = torch.nn.Parameter(weight2d)
        self.weight3d = torch.nn.Parameter(weight3d)
        self.bias1d = torch.nn.Parameter(bias1d)
        self.bias2d = torch.nn.Parameter(bias2d)
        self.bias3d = torch.nn.Parameter(bias3d)
        self.stride1d = 1
        self.padding1d = 0
        self.dilation1d = 1
        self.stride2d = (1, 1)
        self.padding2d = (0, 0)
        self.dilation2d = (1, 1)
        self.groups = 1
        self.stride3d = (1, 1, 1)
        self.padding3d = (0, 0, 0)
        self.dilation3d = (1, 1, 1)

    def forward(self, x):
        x = F.conv1d(
            x, self.weight1d, self.bias1d, self.stride1d, self.padding1d,
            self.dilation1d, self.groups)
        x = F.conv1d(
            x, self.weight1d, self.bias1d, self.stride1d, self.padding1d,
            self.dilation1d, self.groups)
        x = F.relu(x)
        x = F.conv2d(
            x, self.weight2d, self.bias2d, self.stride2d, self.padding2d,
            self.dilation2d, self.groups)
        x = F.conv2d(
            x, self.weight2d, self.bias2d, self.stride2d, self.padding2d,
            self.dilation2d, self.groups)
        x = F.relu(x)
        x = F.conv3d(
            x, self.weight3d, self.bias3d, self.stride3d, self.padding3d,
            self.dilation3d, self.groups)
        x = F.conv3d(
            x, self.weight3d, self.bias3d, self.stride3d, self.padding3d,
            self.dilation3d, self.groups)
        x = F.relu(x)
        return x


class TestFXGraphMatcher(QuantizationTestCase):

    @override_qengines
    def test_simple_mod(self):
        m = nn.Sequential(nn.Conv2d(1, 1, 1)).eval()
        mp = prepare_fx(m, {'': torch.quantization.default_qconfig})
        # TODO(future PR): prevent the need for copying here, we can copy the
        # modules but should reuse the underlying tensors
        mp_copy = copy.deepcopy(mp)
        mq = convert_fx(mp_copy)
        results = get_matching_subgraph_pairs(mp, mq)

        expected_types = {
            'base_op_torch.nn.Conv2d_0':
                ((nn.Conv2d, nn.Conv2d), (nnq.Conv2d, nnq.Conv2d)),
        }
        self.assert_types_for_matched_subgraph_pairs(results, expected_types, mp, mq)

    @override_qengines
    def test_simple_fun(self):
        class M(nn.Module):
            def __init__(self):
                super().__init__()
                self.w = nn.Parameter(torch.empty(1, 4))
                self.b = nn.Parameter(torch.zeros(1))
                torch.nn.init.kaiming_uniform_(self.w, a=math.sqrt(5))

            def forward(self, x):
                return F.linear(x, self.w, self.b)

        m = M().eval()
        mp = prepare_fx(m, {'': torch.quantization.default_qconfig})
        # TODO(future PR): prevent the need for copying here, we can copy the
        # modules but should reuse the underlying tensors
        mp_copy = copy.deepcopy(mp)
        mq = convert_fx(mp_copy)
        results = get_matching_subgraph_pairs(mp, mq)

        expected_types = {
            'base_op_torch.nn.functional.linear_0':
                ((F.linear, F.linear), (toq.linear, toq.linear))
        }
        self.assert_types_for_matched_subgraph_pairs(results, expected_types, mp, mq)

    @override_qengines
    def test_simple_fusion(self):
        m = LinearReluFunctional().eval()
        mp = prepare_fx(m, {'': torch.quantization.default_qconfig})
        # TODO(future PR): prevent the need for copying here, we can copy the
        # modules but should reuse the underlying tensors
        mp_copy = copy.deepcopy(mp)
        mq = convert_fx(mp_copy)
        results = get_matching_subgraph_pairs(mp, mq)

        expected_types = {
            'base_op_torch.nn.functional.linear_0':
                ((F.linear, F.relu), (toq.linear_relu, toq.linear_relu)),
        }
        self.assert_types_for_matched_subgraph_pairs(results, expected_types, mp, mq)

    @override_qengines
    def test_simple_mod_multi(self):
        m = nn.Sequential(
            nn.Sequential(
                nn.Conv2d(1, 1, 1),
            ),
            nn.Conv2d(1, 1, 1),
        ).eval()
        mp = prepare_fx(m, {'': torch.quantization.default_qconfig})
        # TODO(future PR): prevent the need for copying here, we can copy the
        # modules but should reuse the underlying tensors
        mp_copy = copy.deepcopy(mp)
        mq = convert_fx(mp_copy)
        # assume success if no exceptions
        results = get_matching_subgraph_pairs(mp, mq)

    @override_qengines
    def test_simple_tensor_ops(self):
        class M(nn.Module):
            def __init__(self):
                super().__init__()

            def forward(self, x, y):
                z = x + y
                return z

        m = M().eval()
        mp = prepare_fx(m, {'': torch.quantization.default_qconfig})
        # TODO(future PR): prevent the need for copying here, we can copy the
        # modules but should reuse the underlying tensors
        mp_copy = copy.deepcopy(mp)
        mq = convert_fx(mp_copy)
        # assume success if no exceptions
        results = get_matching_subgraph_pairs(mp, mq)

    @override_qengines
    def test_matching_failure_node_count(self):
        # verify that matching graphs with matching node types but
        # different counts of matchable nodes fails
        m1 = nn.Sequential(nn.Conv2d(1, 1, 1)).eval()
        m2 = nn.Sequential(nn.Conv2d(1, 1, 1), nn.Conv2d(1, 1, 1)).eval()
        mp1 = prepare_fx(m1, {'': torch.quantization.default_qconfig})
        mp2 = prepare_fx(m2, {'': torch.quantization.default_qconfig})
        with self.assertRaises(GraphMatchingException) as ex:
            results = get_matching_subgraph_pairs(mp1, mp2)

    @override_qengines
    def test_matching_failure_node_type(self):
        # verify that matching graphs with non-matching node types fails
        m1 = nn.Sequential(nn.Conv2d(1, 1, 1)).eval()
        m2 = nn.Sequential(nn.Linear(1, 1)).eval()
        mp1 = prepare_fx(m1, {'': torch.quantization.default_qconfig})
        mp2 = prepare_fx(m2, {'': torch.quantization.default_qconfig})
        with self.assertRaises(GraphMatchingException) as ex:
            results = get_matching_subgraph_pairs(mp1, mp2)

    @override_qengines
    def test_nodes_before_cat(self):
        # verify that nodes before cat get matched
        class M(nn.Module):
            def __init__(self):
                super().__init__()

            def forward(self, x0):
                x1 = torch.add(x0, 1.0)
                y1 = torch.add(x0, 1.0)
                x2 = torch.cat([x1, y1])
                return x2

        m = M().eval()
        mp = prepare_fx(m, {'': torch.quantization.default_qconfig})
        # TODO(future PR): prevent the need for copying here, we can copy the
        # modules but should reuse the underlying tensors
        mp_copy = copy.deepcopy(mp)
        mq = convert_fx(mp_copy)
        results = get_matching_subgraph_pairs(mp, mq)

        expected_types = {
            'base_op_torch.cat_0': ((torch.cat, torch.cat), (toq.cat, toq.cat)),
            'base_op_torch.add_0': ((torch.add, torch.add), (toq.add, toq.add)),
            'base_op_torch.add_1': ((torch.add, torch.add), (toq.add, toq.add)),
        }
        self.assert_types_for_matched_subgraph_pairs(results, expected_types, mp, mq)

    @override_qengines
    def test_dict_return_type(self):
        # verify that we can traverse up nodes which return dictionaries
        class M(nn.Module):
            def __init__(self):
                super().__init__()

            def forward(self, x0):
                x1 = torch.add(x0, 1.0)
                y1 = torch.add(x0, 1.0)
                z1 = torch.add(x0, 1.0)
                a1 = {'x1': x1, 'y1': (y1,), 'z1': [{'key': (z1,)}]}
                return a1

        m = M().eval()
        mp = prepare_fx(m, {'': torch.quantization.default_qconfig})
        # TODO(future PR): prevent the need for copying here, we can copy the
        # modules but should reuse the underlying tensors
        mp_copy = copy.deepcopy(mp)
        mq = convert_fx(mp_copy)
        results = get_matching_subgraph_pairs(mp, mq)

        expected_types = {
            'base_op_torch.add_0': ((torch.add, torch.add), (toq.add, toq.add)),
            'base_op_torch.add_1': ((torch.add, torch.add), (toq.add, toq.add)),
            'base_op_torch.add_2': ((torch.add, torch.add), (toq.add, toq.add)),
        }
        self.assert_types_for_matched_subgraph_pairs(results, expected_types, mp, mq)

    @skipIfNoFBGEMM
    def test_nodes_with_equal_types_get_matched(self):
        class M(nn.Module):
            def __init__(self):
                super().__init__()
                self.conv1 = nn.Conv2d(1, 1, 1)
                self.conv2 = nn.Conv2d(1, 1, 1)

            def forward(self, x):
                x = self.conv1(x)
                x = self.conv2(x)
                x = torch.mul(x, x)
                x = torch.sigmoid(x)
                x = F.relu(x)
                return x

        m = M().eval()
        # prevent conv2 from getting quantized, so we can test
        # modules with equal types
        qconfig_dict = {
            '': torch.quantization.default_qconfig,
            'module_name': [('conv2', None)],
        }
        mp = prepare_fx(m, qconfig_dict)
        mp_copy = copy.deepcopy(mp)
        mq = convert_fx(mp_copy)
        results = get_matching_subgraph_pairs(mp, mq)

        # all of these should be matched
        expected_types = {
            'base_op_torch.nn.Conv2d_1':
                ((nn.Conv2d, nn.Conv2d), (nnq.Conv2d, nnq.Conv2d)),
            'base_op_torch.nn.Conv2d_0':
                ((nn.Conv2d, nn.Conv2d), (nn.Conv2d, nn.Conv2d)),
            'base_op_torch.mul_0': ((torch.mul, torch.mul), (toq.mul, toq.mul)),
            'base_op_torch.relu_0': ((F.relu, F.relu), (F.relu, F.relu)),
            'base_op_torch.sigmoid_0':
                ((torch.sigmoid, torch.sigmoid), (torch.sigmoid, torch.sigmoid)),
        }
        self.assert_types_for_matched_subgraph_pairs(results, expected_types, mp, mq)


class TestFXGraphMatcherModels(QuantizationTestCase):

    @override_qengines
    @skip_if_no_torchvision
    def test_mobilenet_v2(self):
        # verify that mobilenetv2 graph is able to be matched
        import torchvision
        m = torchvision.models.__dict__['mobilenet_v2'](pretrained=False).eval().float()
        mp = prepare_fx(m, {'': torch.quantization.default_qconfig})
        # TODO(future PR): prevent the need for copying here, we can copy the
        # modules but should reuse the underlying tensors
        mp_copy = copy.deepcopy(mp)
        mq = convert_fx(mp_copy)
        # assume success if no exceptions
        results = get_matching_subgraph_pairs(mp, mq)

    @override_qengines
    @skip_if_no_torchvision
    def test_mobilenet_v2_qat(self):
        # verify that mobilenetv2 graph is able to be matched
        import torchvision
        m = torchvision.models.__dict__['mobilenet_v2'](pretrained=False).float()
        mp = prepare_qat_fx(m, {'': torch.quantization.get_default_qat_qconfig('fbgemm')})
        # TODO(future PR): prevent the need for copying here, we can copy the
        # modules but should reuse the underlying tensors
        mp_copy = copy.deepcopy(mp)
        mq = convert_fx(mp_copy)
        # assume success if no exceptions
        results = get_matching_subgraph_pairs(mp, mq)


class FXNumericSuiteQuantizationTestCase(QuantizationTestCase):
    def _test_extract_weights(
        self, m, results_len=0, qconfig_dict=None, prepare_fn=prepare_fx
    ):
        if qconfig_dict is None:
            qconfig_dict = {'': torch.quantization.default_qconfig}
        mp = prepare_fn(m, qconfig_dict)
        # TODO(future PR): prevent the need for copying here, we can copy the
        # modules but should reuse the underlying tensors
        mp_copy = copy.deepcopy(mp)
        mq = convert_fx(mp_copy)

        # test both the public API as well as the internal GraphModule API
        for extract_weights_fun in (extract_weights, _extract_weights_impl):
            results = extract_weights_fun('fp32_prepared', mp, 'int8', mq)
            self.assertTrue(
                len(results) == results_len,
                f"expected len {results_len}, got len {len(results)}")
            self.assert_ns_compare_dict_valid(results)

    def _test_match_activations(
        self, m, data, prepared_expected_node_occurrence=None, results_len=0,
        should_log_inputs=False,
        qconfig_dict=None,
        skip_scripting=False,
        prepare_fn=prepare_fx,
    ):
        if qconfig_dict is None:
            qconfig_dict = {'': torch.quantization.default_qconfig}
        if prepare_fn == prepare_fx:
            m.eval()
        else:
            m.train()
        mp = prepare_fn(m, qconfig_dict)
        mp(*data)
        # TODO(future PR): prevent the need for copying here, we can copy the
        # modules but should reuse the underlying tensors
        mp_copy = copy.deepcopy(mp)
        mq = convert_fx(mp_copy)

        mp_ns, mq_ns = add_loggers(
            'fp32_prepared', mp, 'int8', mq, OutputLogger,
            should_log_inputs=should_log_inputs)

        if prepared_expected_node_occurrence:
            self.checkGraphModuleNodes(
                mp_ns, expected_node_occurrence=prepared_expected_node_occurrence)
            self.checkGraphModuleNodes(
                mq_ns, expected_node_occurrence=prepared_expected_node_occurrence)

        if not skip_scripting:
            mp_ns = torch.jit.script(mp_ns)
            mq_ns = torch.jit.script(mq_ns)

        # calibrate
        mp_ns(*data)
        mq_ns(*data)

        # check activation result correctness
        act_compare_dict = extract_logger_info(mp_ns, mq_ns, OutputLogger)
        self.assertTrue(
            len(act_compare_dict) == results_len,
            f"expected len {results_len}, got len {len(act_compare_dict)}")
        self.assert_ns_compare_dict_valid(act_compare_dict)
        return act_compare_dict

    def _test_match_shadow_activations(
        self, m, data, prepared_expected_node_occurrence=None, results_len=0,
        should_log_inputs=False, qconfig_dict=None, skip_scripting=False,
    ):
        if qconfig_dict is None:
            qconfig_dict = {'': torch.quantization.default_qconfig}
        mp = prepare_fx(m, qconfig_dict)
        mp(*data)
        # TODO(future PR): prevent the need for copying here, we can copy the
        # modules but should reuse the underlying tensors
        mp_copy = copy.deepcopy(mp)
        mq = convert_fx(mp_copy)

        mp_shadows_mq = add_shadow_loggers(
            'fp32_prepared', mp, 'int8', mq, OutputLogger,
            should_log_inputs=should_log_inputs)

        if prepared_expected_node_occurrence:
            self.checkGraphModuleNodes(
                mp_shadows_mq, expected_node_occurrence=prepared_expected_node_occurrence)

        if not skip_scripting:
            mp_shadows_mq = torch.jit.script(mp_shadows_mq)

        # calibrate
        mp_shadows_mq(*data)

        # check activation result correctness
        act_compare_dict = extract_shadow_logger_info(
            mp_shadows_mq, OutputLogger)
        self.assertTrue(
            len(act_compare_dict) == results_len,
            f"expected len {results_len}, got len {len(act_compare_dict)}")
        self.assert_ns_compare_dict_valid(act_compare_dict)
        return act_compare_dict


class TestFXNumericSuiteCoreAPIs(FXNumericSuiteQuantizationTestCase):

    @skipIfNoFBGEMM
    def test_extract_weights_mod_ptq(self):
        m = AllConvAndLinearFusionModules().eval()
        self._test_extract_weights(m, results_len=14)

    @skipIfNoFBGEMM
    def test_extract_weights_mod_qat(self):
        m = AllConvAndLinearFusionModules().train()
        qconfig_dict = {'': torch.quantization.get_default_qat_qconfig('fbgemm')}
        self._test_extract_weights(
            m, results_len=14, qconfig_dict=qconfig_dict, prepare_fn=prepare_qat_fx)

    @skipIfNoFBGEMM
    def test_extract_weights_linear_fun_ptq(self):
        m = LinearReluLinearFunctional().eval()
        self._test_extract_weights(m, results_len=2)

    @skipIfNoFBGEMM
<<<<<<< HEAD
    def test_extract_weights_linear_fun_qat(self):
        m = LinearReluLinearFunctional().train()
        qconfig_dict = {'': torch.quantization.get_default_qat_qconfig('fbgemm')}
        self._test_extract_weights(
            m, results_len=2, qconfig_dict=qconfig_dict, prepare_fn=prepare_qat_fx)
=======
    def test_extract_weights_fun(self):
        class M(nn.Module):
            def __init__(self):
                super().__init__()
                self.w = nn.Parameter(torch.empty(4, 4))
                self.b = nn.Parameter(torch.zeros(4))
                torch.nn.init.kaiming_uniform_(self.w, a=math.sqrt(5))
>>>>>>> 3f8d4768

    @skipIfNoFBGEMM
    def test_extract_weights_conv_fun_ptq(self):
        w1d = torch.randn(1, 1, 1)
        w2d = torch.randn(1, 1, 1, 1)
        w3d = torch.randn(1, 1, 1, 1, 1)
        b1d = torch.randn(1)
        b2d = torch.randn(1)
        b3d = torch.randn(1)
        m = AllConvFunctional(w1d, w2d, w3d, b1d, b2d, b3d).eval()
        self._test_extract_weights(m, results_len=6)

    @skipIfNoFBGEMM
    def test_extract_weights_conv_fun_qat(self):
        w1d = torch.randn(1, 1, 1)
        w2d = torch.randn(1, 1, 1, 1)
        w3d = torch.randn(1, 1, 1, 1, 1)
        b1d = torch.randn(1)
        b2d = torch.randn(1)
        b3d = torch.randn(1)
        m = AllConvFunctional(w1d, w2d, w3d, b1d, b2d, b3d).train()
        qconfig_dict = {'': torch.quantization.get_default_qat_qconfig('fbgemm')}
        self._test_extract_weights(
            m, results_len=6, qconfig_dict=qconfig_dict, prepare_fn=prepare_qat_fx)

    @skipIfNoFBGEMM
    def test_extract_weights_dynamic(self):
        # TODO(future PR): add Linear-ReLU, after #55393 is fixed.
        m = nn.Sequential(nn.Linear(1, 1)).eval()
        qconfig_dict = {
            'object_type': [
                (nn.Linear, default_dynamic_qconfig),
            ],
        }
        self._test_extract_weights(m, results_len=1, qconfig_dict=qconfig_dict)

    def _test_match_activations_mod_impl(self, prepare_fn=prepare_fx):
        m = nn.Sequential(
            torch.quantization.QuantStub(),
            nn.Conv2d(1, 1, 1),
            nn.Conv2d(1, 1, 1),
        ).eval()
        qconfig_dict = None
        if prepare_fn == prepare_qat_fx:
            qconfig_dict = {'': torch.quantization.get_default_qat_qconfig('fbgemm')}
        expected_occurrence = {
            ns.call_module(OutputLogger): 2,
        }
        self._test_match_activations(
            m, (torch.randn(2, 1, 2, 2),),
            prepared_expected_node_occurrence=expected_occurrence,
            results_len=2, qconfig_dict=qconfig_dict, prepare_fn=prepare_fn)

<<<<<<< HEAD
    @skipIfNoFBGEMM
    def test_match_activations_mod_ptq(self):
        self._test_match_activations_mod_impl(prepare_fn=prepare_fx)
=======
    @override_qengines
    def test_match_activations_fun(self):
        class M(nn.Module):
            def __init__(self):
                super().__init__()
                self.w1 = nn.Parameter(torch.empty(4, 4))
                self.b1 = nn.Parameter(torch.zeros(4))
                self.w2 = nn.Parameter(torch.empty(4, 4))
                self.b2 = nn.Parameter(torch.zeros(4))
                torch.nn.init.kaiming_uniform_(self.w1, a=math.sqrt(5))
                torch.nn.init.kaiming_uniform_(self.w2, a=math.sqrt(5))

            def forward(self, x):
                x = F.linear(x, self.w1, self.b1)
                x = F.linear(x, self.w2, self.b2)
                x = F.relu(x)
                return x
>>>>>>> 3f8d4768

    @skipIfNoFBGEMM
    def test_match_activations_mod_qat(self):
        self._test_match_activations_mod_impl(prepare_fn=prepare_qat_fx)

    def _test_match_activations_fun_impl(self, prepare_fn=prepare_fx):
        m = LinearReluLinearFunctional().eval()
        qconfig_dict = None
        if prepare_fn == prepare_qat_fx:
            qconfig_dict = {'': torch.quantization.get_default_qat_qconfig('fbgemm')}
        expected_occurrence = {
            ns.call_module(OutputLogger): 2,
        }
        self._test_match_activations(
            m, (torch.randn(4, 4),),
            prepared_expected_node_occurrence=expected_occurrence,
            results_len=2, prepare_fn=prepare_fn, qconfig_dict=qconfig_dict)

    @skipIfNoFBGEMM
    def test_match_activations_fun_ptq(self):
        self._test_match_activations_fun_impl(prepare_fn=prepare_fx)

    @skipIfNoFBGEMM
    def test_match_activations_fun_qat(self):
        self._test_match_activations_fun_impl(prepare_fn=prepare_qat_fx)

    @skipIfNoFBGEMM
    def test_add_shadow_loggers_mod(self):
        m = nn.Sequential(
            nn.Conv2d(1, 1, 1),
            nn.Conv2d(1, 1, 1),
        ).eval()
        res = self._test_match_shadow_activations(
            m, (torch.randn(1, 1, 4, 4),), results_len=2)

    @skipIfNoFBGEMM
    def test_add_shadow_loggers_fun(self):
        class M(nn.Module):
            def __init__(self):
                super().__init__()
                self.w1 = nn.Parameter(torch.empty(4, 4))
                self.b1 = nn.Parameter(torch.zeros(4))
                self.w2 = nn.Parameter(torch.empty(4, 4))
                self.b2 = nn.Parameter(torch.zeros(4))
                torch.nn.init.kaiming_uniform_(self.w1, a=math.sqrt(5))
                torch.nn.init.kaiming_uniform_(self.w2, a=math.sqrt(5))

            def forward(self, x):
                x = F.linear(x, self.w1, self.b1)
                x = F.linear(x, self.w2, self.b2)
                x = F.relu(x)
                return x

        m = M().eval()
        res = self._test_match_shadow_activations(
            m, (torch.randn(4, 4),), results_len=2)

    @skipIfNoFBGEMM
    def test_add_shadow_loggers_multiple_dtype_casts(self):
        """
        Verifies that for nodes where the first input arg is a list,
        such as `cat`, we insert an individual dtype cast for each
        arg of the list.
        """
        class M(nn.Module):
            def __init__(self):
                super().__init__()

            def forward(self, x):
                x = torch.cat([x, x, x], dim=0)
                return x

        m = M().eval()
        expected_occurrence = {
            # 3 dequantize function calls from the 3 dtype casts for [x, x, x]
            ns.call_function(torch.dequantize): 3,
            # 1 dequantize method call for module output
            ns.call_method("dequantize"): 1,
        }
        self._test_match_shadow_activations(
            m, (torch.randn(4, 4),),
            prepared_expected_node_occurrence=expected_occurrence,
            results_len=1)

    @skipIfNoFBGEMM
    def test_logging_inputs(self):
        """
        Verifies that logging inputs works correctly
        """
        class M(nn.Module):
            def __init__(self):
                super().__init__()
                self.conv = nn.Conv2d(1, 1, 1)

            def forward(self, x):
                x = self.conv(x)
                x = torch.cat([x, x], dim=0)
                return x

        m = M().eval()
        self._test_match_shadow_activations(
            m, (torch.randn(1, 1, 4, 4),),
            results_len=2,
            should_log_inputs=True)

    @skipIfNoFBGEMM
    def test_ops_with_same_fp32_and_int8_signature(self):
        """
        Verifies that we can match pairs of ops which have the same aten
        signature for fp32 and int8 tensors.
        """
        class M(nn.Module):
            def __init__(self):
                super().__init__()
                self.max_pool_2d = nn.MaxPool2d(2)

            def forward(self, x):
                x = self.max_pool_2d(x)
                x = F.relu(x)
                return x

        m = M().eval()
        self._test_match_activations(
            m, (torch.randn(1, 1, 2, 2),),
            results_len=2)

    @skipIfNoFBGEMM
    def test_linear_fp16_weights(self):
        qconfig_dict = {'': torch.quantization.float16_static_qconfig}
        m = LinearReluFunctional().eval()
        self._test_extract_weights(m, results_len=1, qconfig_dict=qconfig_dict)

    @skipIfNoFBGEMM
    def test_linear_fp16_activations(self):
        for should_log_inputs in (True, False):
            qconfig_dict = {'': torch.quantization.float16_static_qconfig}
            m = LinearReluFunctional().eval()
            num_loggers = 2 if should_log_inputs else 1
            expected_occurrence = {
                ns.call_module(OutputLogger): num_loggers,
            }
            res = self._test_match_activations(
                m, (torch.randn(4, 4),),
                prepared_expected_node_occurrence=expected_occurrence,
                results_len=1,
                qconfig_dict=qconfig_dict,
                should_log_inputs=should_log_inputs)

    @skipIfNoFBGEMM
    def test_linear_fp16_shadow_activations(self):
        for should_log_inputs in (True, False):
            qconfig_dict = {'': torch.quantization.float16_static_qconfig}
            m = LinearReluFunctional().eval()
            num_loggers = 4 if should_log_inputs else 2
            expected_occurrence = {
                ns.call_module(OutputLogger): num_loggers,
            }
            res2 = self._test_match_shadow_activations(
                m, (torch.randn(4, 4),),
                prepared_expected_node_occurrence=expected_occurrence,
                results_len=1,
                qconfig_dict=qconfig_dict,
                should_log_inputs=should_log_inputs)

    @skipIfNoFBGEMM
    def test_user_module(self):
        """
        For user defined modules,
        1. weight extraction should not crash
        2. unshadowed activations should have loggers, loggers will only log if
             the output dtype is in the allowlist
        3. shadowed activations should not have loggers
             (since I/O dtype is unknown)
        """
        class UserModule(nn.Module):
            def forward(self, x):
                return x

        class M(nn.Module):
            def __init__(self):
                super().__init__()
                self.linear = nn.Linear(1, 1)
                self.user_module = UserModule()

            def forward(self, x):
                x = self.linear(x)
                x = self.user_module(x)
                return x

        m = M().eval()

        # quantize without tracing through UserModule
        qconfig_dict = {'': torch.quantization.default_qconfig}
        prepare_custom_config_dict = {'non_traceable_module_name': ['user_module']}
        mp = prepare_fx(m, qconfig_dict, prepare_custom_config_dict)
        mp(torch.randn(1, 1, 1))
        mq = convert_fx(copy.deepcopy(mp))

        # weight extraction should not crash
        weights = _extract_weights_impl('fp32_prepared', mp, 'int8', mq)

        # unshadowed activations should have loggers

        # add loggers, without retracing
        # note: converting again because we cannot copy a quantized linear
        mp_ns, mq_ns = _add_loggers_impl(
            'fp32_prepared', copy.deepcopy(mp), 'int8',
            convert_fx(copy.deepcopy(mp)), OutputLogger,
            should_log_inputs=True)
        # both fp32 and int8 models should have 4 loggers each, 2 for I/O
        # of linear, and 2 for I/O of user_module
        unshadowed_expected_occurrence = {
            ns.call_module(OutputLogger): 4,
        }
        self.checkGraphModuleNodes(
            mp_ns, expected_node_occurrence=unshadowed_expected_occurrence)
        self.checkGraphModuleNodes(
            mq_ns, expected_node_occurrence=unshadowed_expected_occurrence)

        # shadowed activations should only have loggers for nodes where
        # the types are known and we can do a dtype cast

        # add shadow loggers, without retracing
        mp_shadows_mq_ns = _add_shadow_loggers_impl(
            'fp32_prepared', mp, 'int8', mq, OutputLogger,
            should_log_inputs=True)
        # 2 loggers for I/O of linear, 0 loggers for I/O of user_module
        shadowed_expected_occurrence = {
            ns.call_module(OutputLogger): 2,
        }
        self.checkGraphModuleNodes(
            mp_shadows_mq_ns, expected_node_occurrence=unshadowed_expected_occurrence)


class TestFXNumericSuiteCoreAPIsModels(FXNumericSuiteQuantizationTestCase):
    """
    Tests numeric suite core APIs on non-toy models.
    """

    @skipIfNoFBGEMM
    def test_compare_weights_conv(self):
        test_cases = (
            (ConvModel(),),
            (ConvBnModel(),),
            (ConvBnReLUModel(),),
        )
        for m, in test_cases:
            m.eval()
            self._test_extract_weights(m, results_len=1)

    @skipIfNoFBGEMM
    def test_compare_weights_linear(self):
        test_cases = (
            (SingleLayerLinearModel(), None),
            (
                SingleLayerLinearDynamicModel(),
                {"object_type": [(nn.Linear, default_dynamic_qconfig)]},
            ),
        )
        for m, qconfig_dict in test_cases:
            m.eval()
            res = self._test_extract_weights(
                m, results_len=1, qconfig_dict=qconfig_dict)

    @skipIfNoFBGEMM
    def test_compare_weights_lstm_dynamic(self):
        qconfig_dict = {"object_type": [(nn.LSTM, default_dynamic_qconfig)]}
        m = LSTMwithHiddenDynamicModel().eval()
        res = self._test_extract_weights(
            m, results_len=1, qconfig_dict=qconfig_dict)

    @skipIfNoFBGEMM
    def test_compare_activations_conv(self):
        test_cases = (
            (ConvModel(),),
            (ConvBnModel(),),
            (ConvBnReLUModel(),),
        )
        for m, in test_cases:
            m.eval()
            res = self._test_match_activations(
                m, (torch.randn(1, 3, 4, 4),), results_len=1)

    @skipIfNoFBGEMM
    def test_compare_activations_linear(self):
        test_cases = (
            (SingleLayerLinearModel(), None),
            (
                SingleLayerLinearDynamicModel(),
                {"object_type": [(nn.Linear, default_dynamic_qconfig)]},
            ),
        )
        for m, qconfig_dict in test_cases:
            m.eval()
            res = self._test_match_activations(
                m, (torch.randn(5, 5),), results_len=1, qconfig_dict=qconfig_dict)

    @skipIfNoFBGEMM
    def test_compare_activations_lstm_dynamic(self):
        qconfig_dict = {"object_type": [(nn.LSTM, default_dynamic_qconfig)]}
        m = LSTMwithHiddenDynamicModel().eval()
        lstm_input = torch.rand((1, 1, 2))
        lstm_hidden = (torch.rand(1, 1, 2), torch.rand(1, 1, 2))
        # TODO(future PR): enable scripting (quant prepared LSTM not scriptable)
        res = self._test_match_activations(
            m, (lstm_input, lstm_hidden), results_len=1, qconfig_dict=qconfig_dict,
            skip_scripting=True)

    @skipIfNoFBGEMM
    def test_compare_shadow_activations_conv(self):
        test_cases = (
            (ConvModel(),),
            (ConvBnModel(),),
            (ConvBnReLUModel(),),
        )
        for m, in test_cases:
            m.eval()
            res = self._test_match_shadow_activations(
                m, (torch.randn(1, 3, 4, 4),), results_len=1)

    @skipIfNoFBGEMM
    def test_compare_shadow_activations_linear(self):
        test_cases = (
            (SingleLayerLinearModel(), None),
            (
                SingleLayerLinearDynamicModel(),
                {"object_type": [(nn.Linear, default_dynamic_qconfig)]},
            ),
        )
        for m, qconfig_dict in test_cases:
            m.eval()
            res = self._test_match_shadow_activations(
                m, (torch.randn(5, 5),), results_len=1, qconfig_dict=qconfig_dict)

    @skipIfNoFBGEMM
    def test_compare_shadow_activations_lstm_dynamic(self):
        qconfig_dict = {"object_type": [(nn.LSTM, default_dynamic_qconfig)]}
        m = LSTMwithHiddenDynamicModel().eval()
        lstm_input = torch.rand((1, 1, 2))
        lstm_hidden = (torch.rand(1, 1, 2), torch.rand(1, 1, 2))
        # TODO(future PR): enable scripting (quant prepared LSTM not scriptable)
        res = self._test_match_shadow_activations(
            m, (lstm_input, lstm_hidden), results_len=1, qconfig_dict=qconfig_dict,
            skip_scripting=True)

    @skipIfNoFBGEMM
    def test_sparsenn_compare_activations(self):
        for should_log_inputs in (True, False):
            sparse_nn = SparseNNModel().eval()
            idx = torch.LongTensor([1, 2, 4, 5, 4, 3, 2, 9])
            offsets = torch.LongTensor([0, 4])
            x = torch.randn(2, 4)
            self._test_match_activations(
                sparse_nn, (idx, offsets, x),
                results_len=5,
                should_log_inputs=should_log_inputs)

    @skipIfNoFBGEMM
    def test_sparsenn_shadow(self):
        for should_log_inputs in (True, False):
            sparse_nn = SparseNNModel().eval()
            idx = torch.LongTensor([1, 2, 4, 5, 4, 3, 2, 9])
            offsets = torch.LongTensor([0, 4])
            x = torch.randn(2, 4)
            self._test_match_shadow_activations(
                sparse_nn, (idx, offsets, x),
                results_len=4,
                should_log_inputs=should_log_inputs)<|MERGE_RESOLUTION|>--- conflicted
+++ resolved
@@ -572,21 +572,11 @@
         self._test_extract_weights(m, results_len=2)
 
     @skipIfNoFBGEMM
-<<<<<<< HEAD
     def test_extract_weights_linear_fun_qat(self):
         m = LinearReluLinearFunctional().train()
         qconfig_dict = {'': torch.quantization.get_default_qat_qconfig('fbgemm')}
         self._test_extract_weights(
             m, results_len=2, qconfig_dict=qconfig_dict, prepare_fn=prepare_qat_fx)
-=======
-    def test_extract_weights_fun(self):
-        class M(nn.Module):
-            def __init__(self):
-                super().__init__()
-                self.w = nn.Parameter(torch.empty(4, 4))
-                self.b = nn.Parameter(torch.zeros(4))
-                torch.nn.init.kaiming_uniform_(self.w, a=math.sqrt(5))
->>>>>>> 3f8d4768
 
     @skipIfNoFBGEMM
     def test_extract_weights_conv_fun_ptq(self):
@@ -640,29 +630,9 @@
             prepared_expected_node_occurrence=expected_occurrence,
             results_len=2, qconfig_dict=qconfig_dict, prepare_fn=prepare_fn)
 
-<<<<<<< HEAD
     @skipIfNoFBGEMM
     def test_match_activations_mod_ptq(self):
         self._test_match_activations_mod_impl(prepare_fn=prepare_fx)
-=======
-    @override_qengines
-    def test_match_activations_fun(self):
-        class M(nn.Module):
-            def __init__(self):
-                super().__init__()
-                self.w1 = nn.Parameter(torch.empty(4, 4))
-                self.b1 = nn.Parameter(torch.zeros(4))
-                self.w2 = nn.Parameter(torch.empty(4, 4))
-                self.b2 = nn.Parameter(torch.zeros(4))
-                torch.nn.init.kaiming_uniform_(self.w1, a=math.sqrt(5))
-                torch.nn.init.kaiming_uniform_(self.w2, a=math.sqrt(5))
-
-            def forward(self, x):
-                x = F.linear(x, self.w1, self.b1)
-                x = F.linear(x, self.w2, self.b2)
-                x = F.relu(x)
-                return x
->>>>>>> 3f8d4768
 
     @skipIfNoFBGEMM
     def test_match_activations_mod_qat(self):
