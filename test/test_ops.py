--- conflicted
+++ resolved
@@ -104,23 +104,11 @@
 
         samples = op.sample_inputs(device, dtype, requires_grad=True)
         for sample in samples:
-<<<<<<< HEAD
-            if sample.output_process_fn_grad is not None:
-                out_fn = sample.output_process_fn_grad
-
-                def variant_out_fn(*args, **kwargs):
-                    return out_fn(variant(*args, **kwargs))
-            else:
-                variant_out_fn = variant
-
             # Note on TensorList inputs
             #
             # gradcheck does not support TensorList inputs so here we pass TensorList
             # inputs of size n as n single Tensor inputs to gradcheck and wrap the op
             # in a function that puts the n Tensor inputs back into a TensorList
-
-=======
->>>>>>> 8b8c4096
             def fn(*inputs):
                 # Put tensors back into TensorList since we splat them when passing to gradcheck
                 if is_iterable_of_tensors(sample.input):
