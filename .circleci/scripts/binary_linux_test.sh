--- conflicted
+++ resolved
@@ -32,13 +32,10 @@
   # There's an issue with conda channel priority where it'll randomly pick 1.19 over 1.20
   # we set a lower boundary here just to be safe
   NUMPY_PIN=">=1.20"
-<<<<<<< HEAD
-=======
 fi
 
 if [[ "$DESIRED_CUDA" == "cu112" ]]; then
   EXTRA_CONDA_FLAGS="-c=conda-forge"
->>>>>>> a1c67b07
 fi
 
 # Install the package
@@ -62,11 +59,7 @@
       ninja \
       dataclasses \
       typing-extensions \
-<<<<<<< HEAD
-      protobuf \
-=======
       defaults::protobuf \
->>>>>>> a1c67b07
       six
     if [[ "$DESIRED_CUDA" == 'cpu' ]]; then
       retry conda install -c pytorch -y cpuonly
@@ -79,11 +72,7 @@
       fi
       retry conda install \${EXTRA_CONDA_FLAGS} -yq -c nvidia -c pytorch "cudatoolkit=\${cu_ver}"
     fi
-<<<<<<< HEAD
-    retry conda install \${EXTRA_CONDA_FLAGS} -y "\$pkg" --offline
-=======
     conda install \${EXTRA_CONDA_FLAGS} -y "\$pkg" --offline
->>>>>>> a1c67b07
   )
 elif [[ "$PACKAGE_TYPE" != libtorch ]]; then
   pip install "\$pkg"
