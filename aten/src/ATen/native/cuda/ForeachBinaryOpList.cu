--- conflicted
+++ resolved
@@ -52,11 +52,7 @@
 #define FOREACH_BINARY_OP_LIST(NAME, OP, DIVISION_OP)                                                       \
 void foreach_tensor_##NAME##_list_kernel_cuda_(TensorList tensors1, TensorList tensors2) {                  \
     check_foreach_api_restrictions(tensors1, tensors2);                                                     \
-<<<<<<< HEAD
     if (!can_use_fast_route(tensors1, tensors2, DIVISION_OP)) {                                             \
-=======
-    if (!can_use_fast_route({tensors1, tensors2})) {                                                        \
->>>>>>> 7a011ae5
         return at::native::foreach_tensor_##NAME##_list_kernel_slow_(tensors1, tensors2);                   \
     }                                                                                                       \
                                                                                                             \
@@ -65,11 +61,7 @@
                                                                                                             \
 std::vector<Tensor> foreach_tensor_##NAME##_list_kernel_cuda(TensorList tensors1, TensorList tensors2) {    \
     check_foreach_api_restrictions(tensors1, tensors2);                                                     \
-<<<<<<< HEAD
     if (!can_use_fast_route(tensors1, tensors2, DIVISION_OP)) {                                             \
-=======
-    if (!can_use_fast_route({tensors1, tensors2})) {                                                        \
->>>>>>> 7a011ae5
         return at::native::foreach_tensor_##NAME##_list_kernel_slow(tensors1, tensors2);                    \
     }                                                                                                       \
                                                                                                             \
